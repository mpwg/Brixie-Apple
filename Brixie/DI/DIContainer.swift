--- conflicted
+++ resolved
@@ -21,17 +21,7 @@
             self.modelContainer = modelContainer
         } else {
             do {
-<<<<<<< HEAD
-                let schema = Schema([
-                    LegoSet.self,
-                    LegoTheme.self,
-                    SyncTimestamp.self
-                ])
-                let modelConfiguration = ModelConfiguration(schema: schema, isStoredInMemoryOnly: false)
-                self.modelContainer = try ModelContainer(for: schema, configurations: [modelConfiguration])
-=======
                 self.modelContainer = try ModelContainerFactory.createProductionContainer()
->>>>>>> 1473b0c5
             } catch {
                 fatalError("Could not create ModelContainer: \(error)")
             }
