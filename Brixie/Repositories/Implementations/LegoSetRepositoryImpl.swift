--- conflicted
+++ resolved
@@ -168,7 +168,6 @@
         }
     }
     
-<<<<<<< HEAD
     func getLastSyncTimestamp(for syncType: SyncType) async -> SyncTimestamp? {
         do {
             return try localDataSource.getLastSyncTimestamp(for: syncType)
@@ -177,11 +176,7 @@
         }
     }
     
-    // MARK: - Theme Name Population
-=======
-    // MARK: Theme Name Population
->>>>>>> 31497202
-    
+    // MARK: - Theme Name Population    
     /// Populate theme names for sets using cached themes
     private func populateThemeNames(for sets: [LegoSet]) async -> [LegoSet] {
         let cachedThemes = await themeRepository.getCachedThemes()
