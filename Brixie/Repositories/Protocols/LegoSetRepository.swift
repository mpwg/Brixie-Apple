//
//  LegoSetRepository.swift
//  Brixie
//
//  Created by Claude on 06.09.25.
//

import Foundation

@MainActor
protocol LegoSetRepository {
    func fetchSets(page: Int, pageSize: Int) async throws -> [LegoSet]
    func searchSets(query: String, page: Int, pageSize: Int) async throws -> [LegoSet]
    func getSetDetails(setNum: String) async throws -> LegoSet?
    func getCachedSets() async -> [LegoSet]
    func markAsFavorite(_ set: LegoSet) async throws
    func removeFromFavorites(_ set: LegoSet) async throws
    func getFavoriteSets() async -> [LegoSet]
<<<<<<< HEAD
    func getLastSyncTimestamp(for syncType: SyncType) async -> SyncTimestamp?
=======
    func backfillThemeNames() async throws
>>>>>>> 1473b0c5
}<|MERGE_RESOLUTION|>--- conflicted
+++ resolved
@@ -16,9 +16,6 @@
     func markAsFavorite(_ set: LegoSet) async throws
     func removeFromFavorites(_ set: LegoSet) async throws
     func getFavoriteSets() async -> [LegoSet]
-<<<<<<< HEAD
     func getLastSyncTimestamp(for syncType: SyncType) async -> SyncTimestamp?
-=======
     func backfillThemeNames() async throws
->>>>>>> 1473b0c5
 }