--- conflicted
+++ resolved
@@ -30,11 +30,7 @@
     private let urlSession = URLSession.shared
     
     /// Current cache size in bytes
-<<<<<<< HEAD
-     var currentCacheSize: Int = 0
-=======
     private(set) var currentCacheSize: Int = 0
->>>>>>> e00c562f
     
     /// Active download tasks
     private var downloadTasks: [URL: Task<Data?, Never>] = [:]
