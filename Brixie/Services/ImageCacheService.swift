//
//  ImageCacheService.swift
//  Brixie
//
//  Created by Matthias Wallner-Géhri on 01.09.25.
//

import Foundation
import SwiftUI
<<<<<<< HEAD
import UIKit
=======

// Wrapper class for Data to use with NSCache
class CachedImageData {
    let data: Data
    
    init(data: Data) {
        self.data = data
    }
}
>>>>>>> 56bef125

@Observable
final class ImageCacheService: @unchecked Sendable {
    static let shared = ImageCacheService()
    
    private let cache = NSCache<NSString, CachedImageData>()
    private let fileManager = FileManager.default
    private let cacheDirectory: URL
    private let queue = DispatchQueue(label: "com.brixie.imagecache", qos: .utility)
    
    private init() {
        // Set up cache directory
        let documentsPath = fileManager.urls(for: .documentDirectory, in: .userDomainMask).first!
        cacheDirectory = documentsPath.appendingPathComponent("ImageCache")
        
        // Create cache directory if it doesn't exist
        try? fileManager.createDirectory(at: cacheDirectory, withIntermediateDirectories: true)
        
        // Configure memory cache for image data
        cache.countLimit = 100
        cache.totalCostLimit = 50 * 1024 * 1024 // 50MB
    }
    
    func loadImageData(from urlString: String) async -> Data? {
        // Check memory cache first
<<<<<<< HEAD
        let cachedImage = await withCheckedContinuation { continuation in
            queue.async {
                let image = self.cache.object(forKey: NSString(string: urlString))
                continuation.resume(returning: image)
            }
        }
        
        if let cachedImage = cachedImage {
            return cachedImage
=======
        if let cachedData = cache.object(forKey: NSString(string: urlString)) {
            return cachedData.data
>>>>>>> 56bef125
        }
        
        // Check disk cache
        let cacheKey = urlString.addingPercentEncoding(withAllowedCharacters: .alphanumerics) ?? urlString
        let fileURL = cacheDirectory.appendingPathComponent("\(cacheKey).jpg")
        
        if let imageData = try? Data(contentsOf: fileURL) {
            // Store in memory cache
<<<<<<< HEAD
            await withCheckedContinuation { continuation in
                queue.async {
                    self.cache.setObject(image, forKey: NSString(string: urlString))
                    continuation.resume()
                }
            }
            return image
=======
            cache.setObject(CachedImageData(data: imageData), forKey: NSString(string: urlString))
            return imageData
>>>>>>> 56bef125
        }
        
        // Download from network
        return await downloadAndCacheImageData(from: urlString)
    }
    
    
    private func downloadAndCacheImageData(from urlString: String) async -> Data? {
        guard let url = URL(string: urlString) else { return nil }
        
        do {
            let (data, _) = try await URLSession.shared.data(from: url)
            
            // Validate that this is actually image data
            guard isValidImageData(data) else { return nil }
            
            // Store in memory cache
<<<<<<< HEAD
            await withCheckedContinuation { continuation in
                queue.async {
                    self.cache.setObject(image, forKey: NSString(string: urlString))
                    continuation.resume()
                }
            }
=======
            cache.setObject(CachedImageData(data: data), forKey: NSString(string: urlString))
>>>>>>> 56bef125
            
            // Store in disk cache
            let cacheKey = urlString.addingPercentEncoding(withAllowedCharacters: .alphanumerics) ?? urlString
            let fileURL = cacheDirectory.appendingPathComponent("\(cacheKey).jpg")
            
            try data.write(to: fileURL)
            
            return data
            
        } catch {
            print("Failed to download image: \(error)")
            return nil
        }
    }
    
    private func isValidImageData(_ data: Data) -> Bool {
        // Check for common image format headers
        guard data.count > 4 else { return false }
        
        let bytes = [UInt8](data.prefix(4))
        
        // JPEG header: FF D8 FF
        if bytes.prefix(3) == [0xFF, 0xD8, 0xFF] {
            return true
        }
        
        // PNG header: 89 50 4E 47
        if bytes == [0x89, 0x50, 0x4E, 0x47] {
            return true
        }
        
        // GIF header: 47 49 46 38
        if bytes == [0x47, 0x49, 0x46, 0x38] {
            return true
        }
        
        // WebP header: 52 49 46 46 (RIFF)
        if bytes == [0x52, 0x49, 0x46, 0x46] {
            return true
        }
        
        return false
    }
    
    
    func clearCache() {
        queue.sync {
            cache.removeAllObjects()
        }
        
        // Clear disk cache
        do {
            let files = try fileManager.contentsOfDirectory(at: cacheDirectory, includingPropertiesForKeys: nil)
            for file in files {
                try fileManager.removeItem(at: file)
            }
        } catch {
            print("Failed to clear disk cache: \(error)")
        }
    }
    
    func getCacheSize() -> String {
        do {
            let files = try fileManager.contentsOfDirectory(at: cacheDirectory, includingPropertiesForKeys: [.fileSizeKey])
            let totalSize = files.compactMap { url -> Int64? in
                let resources = try? url.resourceValues(forKeys: [.fileSizeKey])
                return Int64(resources?.fileSize ?? 0)
            }.reduce(0, +)
            
            return ByteCountFormatter.string(fromByteCount: totalSize, countStyle: .file)
        } catch {
            return "Unknown"
        }
    }
}

#Preview {
    Group {
        AsyncCachedImage(urlString: nil)
            .previewDisplayName("Placeholder")
            .frame(width: 100, height: 100)

        AsyncCachedImage(urlString: "https://via.placeholder.com/150")
            .previewDisplayName("Remote Image")
            .frame(width: 150, height: 150)
    }
}

// Pure SwiftUI AsyncCachedImage component using Data
struct AsyncCachedImage: View {
    let urlString: String?
    let placeholder: Image
    
    @State private var imageData: Data?
    @State private var isLoading = true
    
    init(urlString: String?, placeholder: Image = Image(systemName: "photo")) {
        self.urlString = urlString
        self.placeholder = placeholder
    }
    
    var body: some View {
        Group {
            if let imageData = imageData {
                // Use the data to create a temporary file for Image to display
                CachedImageView(data: imageData)
            } else if isLoading {
                ProgressView()
                    .frame(maxWidth: .infinity, maxHeight: .infinity)
            } else {
                placeholder
                    .foregroundStyle(.secondary)
            }
        }
        .task {
            await loadImageData()
        }
    }
    
    private func loadImageData() async {
        guard let urlString = urlString else {
            isLoading = false
            return
        }
        
        imageData = await ImageCacheService.shared.loadImageData(from: urlString)
        isLoading = false
    }
}

// Helper view to display cached image data
struct CachedImageView: View {
    let data: Data
    @State private var tempURL: URL?
    
    var body: some View {
        Group {
            if let tempURL = tempURL {
                AsyncImage(url: tempURL) { image in
                    image.resizable()
                } placeholder: {
                    ProgressView()
                }
            } else {
                ProgressView()
            }
        }
        .onAppear {
            createTempFile()
        }
        .onDisappear {
            cleanupTempFile()
        }
    }
    
    private func createTempFile() {
        let tempDir = FileManager.default.temporaryDirectory
        let tempFile = tempDir.appendingPathComponent("cached_image_\(UUID().uuidString).jpg")
        
        do {
            try data.write(to: tempFile)
            tempURL = tempFile
        } catch {
            print("Failed to create temp file: \(error)")
        }
    }
    
    private func cleanupTempFile() {
        guard let tempURL = tempURL else { return }
        try? FileManager.default.removeItem(at: tempURL)
    }
}<|MERGE_RESOLUTION|>--- conflicted
+++ resolved
@@ -7,10 +7,6 @@
 
 import Foundation
 import SwiftUI
-<<<<<<< HEAD
-import UIKit
-=======
-
 // Wrapper class for Data to use with NSCache
 class CachedImageData {
     let data: Data
@@ -19,7 +15,6 @@
         self.data = data
     }
 }
->>>>>>> 56bef125
 
 @Observable
 final class ImageCacheService: @unchecked Sendable {
@@ -45,20 +40,9 @@
     
     func loadImageData(from urlString: String) async -> Data? {
         // Check memory cache first
-<<<<<<< HEAD
-        let cachedImage = await withCheckedContinuation { continuation in
-            queue.async {
-                let image = self.cache.object(forKey: NSString(string: urlString))
-                continuation.resume(returning: image)
-            }
-        }
-        
-        if let cachedImage = cachedImage {
-            return cachedImage
-=======
-        if let cachedData = cache.object(forKey: NSString(string: urlString)) {
+
+      if let cachedData = cache.object(forKey: NSString(string: urlString)) {
             return cachedData.data
->>>>>>> 56bef125
         }
         
         // Check disk cache
@@ -67,18 +51,8 @@
         
         if let imageData = try? Data(contentsOf: fileURL) {
             // Store in memory cache
-<<<<<<< HEAD
-            await withCheckedContinuation { continuation in
-                queue.async {
-                    self.cache.setObject(image, forKey: NSString(string: urlString))
-                    continuation.resume()
-                }
-            }
-            return image
-=======
             cache.setObject(CachedImageData(data: imageData), forKey: NSString(string: urlString))
             return imageData
->>>>>>> 56bef125
         }
         
         // Download from network
@@ -96,17 +70,8 @@
             guard isValidImageData(data) else { return nil }
             
             // Store in memory cache
-<<<<<<< HEAD
-            await withCheckedContinuation { continuation in
-                queue.async {
-                    self.cache.setObject(image, forKey: NSString(string: urlString))
-                    continuation.resume()
-                }
-            }
-=======
             cache.setObject(CachedImageData(data: data), forKey: NSString(string: urlString))
->>>>>>> 56bef125
-            
+          
             // Store in disk cache
             let cacheKey = urlString.addingPercentEncoding(withAllowedCharacters: .alphanumerics) ?? urlString
             let fileURL = cacheDirectory.appendingPathComponent("\(cacheKey).jpg")
