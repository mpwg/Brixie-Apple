--- conflicted
+++ resolved
@@ -36,7 +36,6 @@
         
         // Configure memory cache for image data
         cache.countLimit = 100
-<<<<<<< HEAD
         cache.totalCostLimit = 50 * 1024 * 1024 // 50MB
         
         // Observe memory warnings to clear in-memory cache
@@ -51,9 +50,6 @@
     
     deinit {
         NotificationCenter.default.removeObserver(self, name: UIApplication.didReceiveMemoryWarningNotification, object: nil)
-=======
-        cache.totalCostLimit = 50 * 1_024 * 1_024 // 50MB
->>>>>>> ed7d4c6c
     }
     
     func loadImageData(from urlString: String) async -> Data? {
@@ -129,15 +125,11 @@
         
         return false
     }
-    
-<<<<<<< HEAD
-    
+        
     func clearMemoryCache() {
         cache.removeAllObjects()
     }
     
-=======
->>>>>>> ed7d4c6c
     func clearCache() {
         cache.removeAllObjects()
         
