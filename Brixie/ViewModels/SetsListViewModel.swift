--- conflicted
+++ resolved
@@ -102,11 +102,6 @@
         !sets.isEmpty
     }
     
-<<<<<<< HEAD
-    private func updateLastSyncTimestamp() {
-        Task {
-            lastSyncTimestamp = await legoSetRepository.getLastSyncTimestamp(for: .sets)
-=======
     /// Backfill theme names for existing sets
     func backfillThemeNames() async {
         do {
@@ -117,7 +112,16 @@
             error = brixieError
         } catch {
             self.error = BrixieError.networkError(underlying: error)
->>>>>>> 1473b0c5
+        }
+    }
+    
+    var cachedSetsAvailable: Bool {
+        !sets.isEmpty
+    }
+    
+    private func updateLastSyncTimestamp() {
+        Task {
+            lastSyncTimestamp = await legoSetRepository.getLastSyncTimestamp(for: .sets)
         }
     }
 }