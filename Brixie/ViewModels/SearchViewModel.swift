--- conflicted
+++ resolved
@@ -26,24 +26,18 @@
     var recentSearches: [String] = []
     var showingNoResults = false
     
-<<<<<<< HEAD
-    init(legoSetRepository: LegoSetRepository, legoThemeRepository: LegoThemeRepository, debounceDelay: TimeInterval = 0.4) {
+    init(legoSetRepository: LegoSetRepository, legoThemeRepository: LegoThemeRepository, recentSearchesStorage: RecentSearchesStorage = .shared, debounceDelay: TimeInterval = 0.4) {
         self.legoSetRepository = legoSetRepository
         self.legoThemeRepository = legoThemeRepository
+        self.recentSearchesStorage = recentSearchesStorage
         self.debounceDelay = debounceDelay
+        
+        // Load recent searches from storage
+        self.recentSearches = recentSearchesStorage.loadRecentSearches()
     }
     
     deinit {
         searchTask?.cancel()
-=======
-    init(legoSetRepository: LegoSetRepository, legoThemeRepository: LegoThemeRepository, recentSearchesStorage: RecentSearchesStorage = .shared) {
-        self.legoSetRepository = legoSetRepository
-        self.legoThemeRepository = legoThemeRepository
-        self.recentSearchesStorage = recentSearchesStorage
-        
-        // Load recent searches from storage
-        self.recentSearches = recentSearchesStorage.loadRecentSearches()
->>>>>>> 3b728438
     }
     
     // MARK: - Search Methods
