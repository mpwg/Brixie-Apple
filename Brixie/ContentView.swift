//
//  ContentView.swift
//  Brixie
//
//  Created by Matthias Wallner-Géhri on 01.09.25.
//

import SwiftUI
import SwiftData

struct ContentView: View {
    @Environment(\.modelContext)
    private var modelContext
    @Environment(\.colorScheme)
    private var colorScheme
    @Environment(ThemeManager.self)
    private var themeManager
    @State private var selectedTab = 0
    
    var body: some View {
        ZStack {
            Color.brixieBackground(for: colorScheme)
                .ignoresSafeArea()
            
            TabView(selection: $selectedTab) {
                CategoriesView()
                    .tabItem {
<<<<<<< HEAD
                        Label(Strings.categories.localized, systemImage: "folder")
=======
                        Label(
                            NSLocalizedString("Categories", comment: "Tab label for categories"),
                            systemImage: "folder"
                        )
>>>>>>> 354c11a0
                    }
                    .tag(0)
                
                SetsListView()
                    .tabItem {
<<<<<<< HEAD
                        Label(Strings.sets.localized, systemImage: "building.2")
=======
                        Label(
                            NSLocalizedString("Sets", comment: "Tab label for sets"),
                            systemImage: "building.2"
                        )
>>>>>>> 354c11a0
                    }
                    .tag(1)
                
                SearchView()
                    .tabItem {
<<<<<<< HEAD
                        Label(Strings.search.localized, systemImage: "magnifyingglass")
=======
                        Label(
                            NSLocalizedString("Search", comment: "Tab label for search"),
                            systemImage: "magnifyingglass"
                        )
>>>>>>> 354c11a0
                    }
                    .tag(2)
                
                FavoritesView()
                    .tabItem {
                        Label(Strings.favorites.localized, systemImage: "heart")
                    }
                    .tag(3)
                
                SettingsView()
                    .tabItem {
                        Label(Strings.settings.localized, systemImage: "gear")
                    }
                    .tag(4)
            }
            .tint(Color.brixieAccent)
        }
    }
}

#Preview {
    ContentView()
        .modelContainer(ModelContainerFactory.createPreviewContainer())
}<|MERGE_RESOLUTION|>--- conflicted
+++ resolved
@@ -25,40 +25,28 @@
             TabView(selection: $selectedTab) {
                 CategoriesView()
                     .tabItem {
-<<<<<<< HEAD
-                        Label(Strings.categories.localized, systemImage: "folder")
-=======
                         Label(
                             NSLocalizedString("Categories", comment: "Tab label for categories"),
                             systemImage: "folder"
                         )
->>>>>>> 354c11a0
                     }
                     .tag(0)
                 
                 SetsListView()
                     .tabItem {
-<<<<<<< HEAD
-                        Label(Strings.sets.localized, systemImage: "building.2")
-=======
                         Label(
                             NSLocalizedString("Sets", comment: "Tab label for sets"),
                             systemImage: "building.2"
                         )
->>>>>>> 354c11a0
                     }
                     .tag(1)
                 
                 SearchView()
                     .tabItem {
-<<<<<<< HEAD
-                        Label(Strings.search.localized, systemImage: "magnifyingglass")
-=======
                         Label(
                             NSLocalizedString("Search", comment: "Tab label for search"),
                             systemImage: "magnifyingglass"
                         )
->>>>>>> 354c11a0
                     }
                     .tag(2)
                 
