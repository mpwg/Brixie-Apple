--- conflicted
+++ resolved
@@ -9,22 +9,15 @@
 import SwiftData
 
 struct SetsListView: View {
-<<<<<<< HEAD
-    @Environment(\.diContainer) private var diContainer
-    @Query(sort: \LegoSet.year, order: .reverse) private var cachedSets: [LegoSet]
-
-=======
     @Environment(\.diContainer)
     private var diContainer
     @Query(sort: \LegoSet.year, order: .reverse)
     private var cachedSets: [LegoSet]
     
->>>>>>> 2405e218
     @State private var viewModel: SetsListViewModel?
 
     var body: some View {
         NavigationStack {
-<<<<<<< HEAD
             Group {
                 if let vm = viewModel {
                     if vm.sets.isEmpty && !cachedSets.isEmpty {
@@ -33,33 +26,12 @@
                         emptyStateView
                     } else if vm.isLoading && vm.sets.isEmpty {
                         SkeletonListView()
-=======
-            VStack(spacing: 0) {
-                // Error banner for initial load failures
-                if let vm = viewModel, let error = vm.error, vm.sets.isEmpty && cachedSets.isEmpty {
-                    errorBannerView(for: error)
-                        .padding(.horizontal, 16)
-                        .padding(.top, 8)
-                }
-                
-                Group {
-                    if let vm = viewModel {
-                        if vm.sets.isEmpty && !cachedSets.isEmpty {
-                            cachedSetsView
-                        } else if vm.sets.isEmpty && !vm.isLoading {
-                            emptyStateView
-                        } else {
-                            setsListView
-                        }
->>>>>>> 2405e218
+
                     } else {
                         ProgressView("Loading...")
                     }
-<<<<<<< HEAD
                 } else {
                     SkeletonListView()
-=======
->>>>>>> 2405e218
                 }
             }
             .navigationTitle("LEGO Sets")
@@ -84,12 +56,6 @@
             }
         }
     }
-<<<<<<< HEAD
-
-
-=======
-    
->>>>>>> 2405e218
     private var cachedSetsView: some View {
         List {
             ForEach(cachedSets) { set in
@@ -208,16 +174,12 @@
         HStack {
             CachedImageCard(urlString: set.imageURL, maxHeight: 60)
                 .frame(width: 60, height: 60)
-<<<<<<< HEAD
                 .clipShape(RoundedRectangle(cornerRadius: 8))
                 .background(
                     RoundedRectangle(cornerRadius: 8)
                         .fill(.gray.opacity(0.1))
                 )
 
-=======
-            
->>>>>>> 2405e218
             VStack(alignment: .leading, spacing: 4) {
                 Text(set.name)
                     .font(.headline)
@@ -236,9 +198,6 @@
                         .background(.blue.opacity(0.2))
                         .foregroundStyle(.blue)
                         .clipShape(Capsule())
-<<<<<<< HEAD
-
-=======
                     
                     if let themeName = set.themeName {
                         Text(themeName)
@@ -250,7 +209,6 @@
                             .clipShape(Capsule())
                     }
                     
->>>>>>> 2405e218
                     Text(String(format: NSLocalizedString("%d pieces", comment: "Number of pieces"), set.numParts))
                         .font(.caption)
                         .foregroundStyle(.secondary)
@@ -258,7 +216,6 @@
             }
 
             Spacer()
-<<<<<<< HEAD
 
             Button(action: {
                 onFavoriteToggle?(set)
@@ -266,11 +223,8 @@
                 Image(systemName: set.isFavorite ? "heart.fill" : "heart")
                     .foregroundStyle(set.isFavorite ? .red : .gray)
             }
-            .buttonStyle(.plain)
-=======
-            
+            .buttonStyle(.plain)            
             FavoriteButton(isFavorite: set.isFavorite) { onFavoriteToggle?(set) }
->>>>>>> 2405e218
         }
         .padding(.vertical, 4)
     }
