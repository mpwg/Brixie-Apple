--- conflicted
+++ resolved
@@ -105,9 +105,6 @@
                                     .padding(6)
                                     .background(Circle().fill(Color.brixieCard))
                             }
-<<<<<<< HEAD
-                    }
-=======
                     } label: {
                             Image(systemName: "line.3.horizontal.decrease.circle.fill")
                                 .font(.system(size: 14, weight: .medium))
@@ -115,7 +112,6 @@
                                 .padding(6)
                                 .background(Circle().fill(Color.brixieCard))
                         }
->>>>>>> 3b728438
                 }
             }
             .searchable(text: $searchText, prompt: NSLocalizedString("Search categories", comment: "Search prompt"))
