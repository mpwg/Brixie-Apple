//
//  CategoryDetailView.swift
//  Brixie
//
//  Created by Matthias Wallner-Géhri on 01.09.25.
//

import SwiftUI
import SwiftData

struct CategoryDetailView: View {
    let theme: LegoTheme
    
    @Environment(\.modelContext) private var modelContext
    @Environment(DIContainer.self) private var diContainer
    @State private var themeService: LegoThemeService?
    @State private var sets: [LegoSet] = []
    @State private var searchText = ""
    @State private var sortOrder: SetSortOrder = .year
    @State private var showingFilters = false
    @State private var yearRange: ClosedRange<Int> = 1_950...2_024
    @State private var minParts: Int = 0
    @State private var maxParts: Int = 10_000
    @State private var currentPage = 1
    @State private var hasMorePages = true
    @State private var isLoadingMore = false
<<<<<<< HEAD
=======
    @State private var loadMoreTask: Task<Void, Never>?
    @State private var lastLoadMoreTime: Date = .distantPast
    
    private var apiConfigurationService: APIConfigurationService {
        diContainer.apiConfigurationService
    }
>>>>>>> 3b728438
    
    enum SetSortOrder: String, CaseIterable {
        case year = "-year"
        case yearAsc = "year"
        case name = "name"
        case nameDesc = "-name"
        case numParts = "-num_parts"
        case numPartsAsc = "num_parts"
        
        var displayName: String {
            switch self {
            case .year: return NSLocalizedString("Year (newest first)", comment: "Sort option")
            case .yearAsc: return NSLocalizedString("Year (oldest first)", comment: "Sort option")
            case .name: return NSLocalizedString("Name (A-Z)", comment: "Sort option")
            case .nameDesc: return NSLocalizedString("Name (Z-A)", comment: "Sort option")
            case .numParts: return NSLocalizedString("Parts (most first)", comment: "Sort option")
            case .numPartsAsc: return NSLocalizedString("Parts (least first)", comment: "Sort option")
            }
        }
    }
    
    var filteredSets: [LegoSet] {
        var filtered = sets
        
        if !searchText.isEmpty {
            filtered = filtered.filter { set in
                set.name.localizedCaseInsensitiveContains(searchText) ||
                set.setNum.localizedCaseInsensitiveContains(searchText)
            }
        }
        
        filtered = filtered.filter { set in
            yearRange.contains(set.year) &&
            set.numParts >= minParts &&
            set.numParts <= maxParts
        }
        
        return filtered
    }
    
    var body: some View {
        NavigationStack {
            VStack {
                if let service = themeService {
                    if service.isLoading && sets.isEmpty {
                        ProgressView(NSLocalizedString("Loading sets...", comment: "Loading message"))
                            .frame(maxWidth: .infinity, maxHeight: .infinity)
                    } else {
                        List {
                            ForEach(filteredSets, id: \.setNum) { set in
                                NavigationLink(destination: SetDetailView(set: set)) {
                                    SetRowView(set: set)
                                }
                            }
                            
                            if hasMorePages && !service.isLoading && !isLoadingMore {
                                Button(action: loadMoreSets) {
                                    HStack {
                                        Spacer()
                                        Text(NSLocalizedString("Load More", comment: "Load more button"))
                                        Spacer()
                                    }
                                    .padding()
                                }
                                .disabled(isLoadingMore)
                            }
                            
<<<<<<< HEAD
                            if (service.isLoading && !sets.isEmpty) || isLoadingMore {
=======
                            if service.isLoading && !sets.isEmpty || isLoadingMore {
>>>>>>> 3b728438
                                HStack {
                                    Spacer()
                                    ProgressView()
                                    Spacer()
                                }
                                .padding()
                            }
                        }
                        .searchable(text: $searchText, prompt: NSLocalizedString("Search sets", comment: "Search prompt"))
                        .refreshable {
                            await loadSets(reset: true)
                        }
                    }
                    
                    if let error = service.error {
                        Text(error.errorDescription ?? NSLocalizedString("Unknown error occurred", comment: "Generic error message"))
                            .foregroundColor(.red)
                            .padding()
                    }
                } else {
                    ProgressView(NSLocalizedString("Initializing...", comment: "Initialization message"))
                        .frame(maxWidth: .infinity, maxHeight: .infinity)
                }
            }
            .navigationTitle(theme.name)
            .navigationBarTitleDisplayMode(.large)
            .toolbar {
                ToolbarItem(placement: .navigationBarTrailing) {
                    HStack {
                        Button(action: { showingFilters = true }) {
                            Image(systemName: "line.3.horizontal.decrease.circle")
                        }
                        
                        Menu {
                            Picker(NSLocalizedString("Sort by", comment: "Sort picker label"), selection: $sortOrder) {
                                ForEach(SetSortOrder.allCases, id: \.self) { order in
                                    Text(order.displayName).tag(order)
                                }
                            }
                        } label: {
                            Image(systemName: "arrow.up.arrow.down")
                        }
                    }
                }
            }
            .sheet(isPresented: $showingFilters) {
                FilterSheetView(
                    yearRange: $yearRange,
                    minParts: $minParts,
                    maxParts: $maxParts
                )
            }
            .onChange(of: sortOrder) { _, _ in
                Task {
                    await loadSets(reset: true)
                }
            }
        }
        .task {
            if apiConfigurationService.hasValidAPIKey {
                await initializeService()
            }
        }
    }
    
    @MainActor
    private func initializeService() async {
        guard themeService == nil else { return }
        
        themeService = LegoThemeService(modelContext: modelContext, apiKey: apiConfigurationService.currentAPIKey ?? "")
        
        await loadSets(reset: true)
    }
    
    @MainActor
    private func loadSets(reset: Bool = false) async {
        guard let service = themeService else { return }
        
        if reset {
            // Cancel any existing loadMore task when resetting
            loadMoreTask?.cancel()
            currentPage = 1
            sets = []
            hasMorePages = true
            isLoadingMore = false
        }
        
        do {
            let fetchedSets = try await service.getSetsForTheme(
                themeId: theme.id,
                page: currentPage,
                pageSize: 20,
                ordering: sortOrder.rawValue
            )
            
            if reset {
                sets = fetchedSets
            } else {
                sets.append(contentsOf: fetchedSets)
            }
            
            hasMorePages = fetchedSets.count == 20
        } catch {
            // Handle error silently, keeping existing sets
        }
    }
    
    /// Loads more sets with multiple protection mechanisms against duplicate requests:
    /// - 500ms debouncing to prevent rapid button taps
    /// - Task cancellation for concurrent request management  
    /// - Guard logic to prevent overlapping operations
    /// - Proper page rollback on cancellation
    private func loadMoreSets() {
<<<<<<< HEAD
        guard !isLoadingMore && hasMorePages else { return }
        
        Task {
            isLoadingMore = true
            defer { isLoadingMore = false }
=======
        // Debounce: prevent requests more frequent than 500ms
        let now = Date()
        guard now.timeIntervalSince(lastLoadMoreTime) > 0.5 else { return }
        lastLoadMoreTime = now
        
        // Cancel any existing load more task
        loadMoreTask?.cancel()
        
        // Guard against multiple simultaneous requests
        guard !isLoadingMore, let service = themeService, !service.isLoading else { return }
        
        loadMoreTask = Task { @MainActor in
            isLoadingMore = true
            defer { 
                isLoadingMore = false
                loadMoreTask = nil
            }
>>>>>>> 3b728438
            
            currentPage += 1
            
            // Check if cancelled before starting network request
            guard !Task.isCancelled else { 
                currentPage -= 1 // Reset page if cancelled
                return 
            }
            
            await loadSets()
        }
    }
}

struct FilterSheetView: View {
    @Binding var yearRange: ClosedRange<Int>
    @Binding var minParts: Int
    @Binding var maxParts: Int
    
    @Environment(\.dismiss) private var dismiss
    
    var body: some View {
        NavigationView {
            Form {
                Section(header: Text(NSLocalizedString("Year Range", comment: "Filter section"))) {
                    VStack {
                        HStack {
                            Text(String(yearRange.lowerBound))
                            Spacer()
                            Text(String(yearRange.upperBound))
                        }
                        .font(.caption)
                        
                        RangeSlider(range: $yearRange, bounds: 1_950...2_024)
                    }
                }
                
                Section(header: Text(NSLocalizedString("Part Count", comment: "Filter section"))) {
                    HStack {
                        Text(NSLocalizedString("Min:", comment: "Minimum label"))
                        TextField(NSLocalizedString("Minimum", comment: "Minimum placeholder"), value: $minParts, format: .number)
                            .keyboardType(.numberPad)
                    }
                    
                    HStack {
                        Text(NSLocalizedString("Max:", comment: "Maximum label"))
                        TextField(NSLocalizedString("Maximum", comment: "Maximum placeholder"), value: $maxParts, format: .number)
                            .keyboardType(.numberPad)
                    }
                }
            }
            .navigationTitle(NSLocalizedString("Filters", comment: "Filter sheet title"))
            .navigationBarTitleDisplayMode(.inline)
            .toolbar {
                ToolbarItem(placement: .navigationBarLeading) {
                    Button(NSLocalizedString("Reset", comment: "Reset button")) {
                        yearRange = 1_950...2_024
                        minParts = 0
                        maxParts = 10_000
                    }
                }
                
                ToolbarItem(placement: .navigationBarTrailing) {
                    Button(NSLocalizedString("Done", comment: "Done button")) {
                        dismiss()
                    }
                }
            }
        }
    }
}

// Simple range slider implementation
struct RangeSlider: View {
    @Binding var range: ClosedRange<Int>
    let bounds: ClosedRange<Int>
    
    @State private var isDraggingLower = false
    @State private var isDraggingUpper = false
    
    var body: some View {
        GeometryReader { geometry in
            let totalRange = bounds.upperBound - bounds.lowerBound
            let lowerPercent = Double(range.lowerBound - bounds.lowerBound) / Double(totalRange)
            let upperPercent = Double(range.upperBound - bounds.lowerBound) / Double(totalRange)
            let sliderHeight: CGFloat = 4
            let handleDiameter: CGFloat = 24
            
            ZStack(alignment: .leading) {
                // Track
                Rectangle()
                    .fill(Color.gray.opacity(0.3))
                    .frame(height: sliderHeight)
                
                // Selected range
                Rectangle()
                    .fill(Color.blue)
                    .frame(width: geometry.size.width * CGFloat(upperPercent - lowerPercent))
                    .offset(x: geometry.size.width * CGFloat(lowerPercent))
                    .frame(height: sliderHeight)
                
                // Lower handle
                Circle()
                    .fill(isDraggingLower ? Color.blue : Color.white)
                    .overlay(Circle().stroke(Color.blue, lineWidth: 2))
                    .frame(width: handleDiameter, height: handleDiameter)
                    .offset(x: geometry.size.width * CGFloat(lowerPercent) - handleDiameter / 2)
                    .gesture(
                        DragGesture()
                            .onChanged { value in
                                isDraggingLower = true
                                let x = min(max(0, value.location.x), geometry.size.width)
                                let percent = x / geometry.size.width
                                let newLower = Int(round(percent * Double(totalRange))) + bounds.lowerBound
                                range = max(bounds.lowerBound, min(newLower, range.upperBound - 1))...range.upperBound
                            }
                            .onEnded { _ in
                                isDraggingLower = false
                            }
                    )
                
                // Upper handle
                Circle()
                    .fill(isDraggingUpper ? Color.blue : Color.white)
                    .overlay(Circle().stroke(Color.blue, lineWidth: 2))
                    .frame(width: handleDiameter, height: handleDiameter)
                    .offset(x: geometry.size.width * CGFloat(upperPercent) - handleDiameter / 2)
                    .gesture(
                        DragGesture()
                            .onChanged { value in
                                isDraggingUpper = true
                                let x = min(max(0, value.location.x), geometry.size.width)
                                let percent = x / geometry.size.width
                                let newUpper = Int(round(percent * Double(totalRange))) + bounds.lowerBound
                                range = range.lowerBound...min(bounds.upperBound, max(newUpper, range.lowerBound + 1))
                            }
                            .onEnded { _ in
                                isDraggingUpper = false
                            }
                    )
            }
        }
        .frame(height: 32)
    }
}

#Preview {
    CategoryDetailView(theme: LegoTheme(id: 1, name: "City", setCount: 150))
        .modelContainer(ModelContainerFactory.createPreviewContainer())
}<|MERGE_RESOLUTION|>--- conflicted
+++ resolved
@@ -24,15 +24,6 @@
     @State private var currentPage = 1
     @State private var hasMorePages = true
     @State private var isLoadingMore = false
-<<<<<<< HEAD
-=======
-    @State private var loadMoreTask: Task<Void, Never>?
-    @State private var lastLoadMoreTime: Date = .distantPast
-    
-    private var apiConfigurationService: APIConfigurationService {
-        diContainer.apiConfigurationService
-    }
->>>>>>> 3b728438
     
     enum SetSortOrder: String, CaseIterable {
         case year = "-year"
@@ -100,11 +91,7 @@
                                 .disabled(isLoadingMore)
                             }
                             
-<<<<<<< HEAD
                             if (service.isLoading && !sets.isEmpty) || isLoadingMore {
-=======
-                            if service.isLoading && !sets.isEmpty || isLoadingMore {
->>>>>>> 3b728438
                                 HStack {
                                     Spacer()
                                     ProgressView()
@@ -218,31 +205,11 @@
     /// - Guard logic to prevent overlapping operations
     /// - Proper page rollback on cancellation
     private func loadMoreSets() {
-<<<<<<< HEAD
         guard !isLoadingMore && hasMorePages else { return }
         
         Task {
             isLoadingMore = true
             defer { isLoadingMore = false }
-=======
-        // Debounce: prevent requests more frequent than 500ms
-        let now = Date()
-        guard now.timeIntervalSince(lastLoadMoreTime) > 0.5 else { return }
-        lastLoadMoreTime = now
-        
-        // Cancel any existing load more task
-        loadMoreTask?.cancel()
-        
-        // Guard against multiple simultaneous requests
-        guard !isLoadingMore, let service = themeService, !service.isLoading else { return }
-        
-        loadMoreTask = Task { @MainActor in
-            isLoadingMore = true
-            defer { 
-                isLoadingMore = false
-                loadMoreTask = nil
-            }
->>>>>>> 3b728438
             
             currentPage += 1
             
