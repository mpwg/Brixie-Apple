//
//  SettingsView.swift
//  Brixie
//
//  Created by Matthias Wallner-Géhri on 01.09.25.
//

import SwiftUI
import SwiftData

struct SettingsView: View {
    @Environment(\.modelContext) private var modelContext
    @Environment(\.colorScheme) private var colorScheme
    @Environment(ThemeManager.self) private var themeManager
    @Environment(DIContainer.self) private var diContainer
    @State private var showingClearCacheAlert = false
    @State private var cacheSize = "Calculating..."
    @State private var showingAPIKeySheet = false
    
    private var apiConfigurationService: APIConfigurationService {
        diContainer.apiConfigurationService
    }
    
    var body: some View {
        NavigationStack {
            ZStack {
                Color.brixieBackground(for: colorScheme)
                    .ignoresSafeArea()
                
                ScrollView {
                    VStack(spacing: 24) {
<<<<<<< HEAD
                        syncStatusSection
=======
                        apiSection
>>>>>>> 1473b0c5
                        themeSection
                        cacheSection
                        aboutSection
                    }
                    .padding(.horizontal, 20)
                    .padding(.top, 20)
                }
            }
            .navigationTitle("")
            .navigationBarTitleDisplayMode(.inline)
            .toolbar {
                ToolbarItem(placement: .navigationBarLeading) {
                    Text("Settings")
                        .font(.brixieTitle)
                        .foregroundStyle(Color.brixieText)
                }
            }
        }
        .alert("Clear Cache", isPresented: $showingClearCacheAlert) {
            Button("Clear", role: .destructive) {
                clearImageCache()
            }
            Button("Cancel", role: .cancel) { }
        } message: {
            Text("This will clear all cached images and set data. You can always re-download them later.")
        }
        .sheet(isPresented: $showingAPIKeySheet) {
            APIKeySettingsSheet(apiConfigurationService: apiConfigurationService)
        }
        .onAppear {
            updateCacheSize()
        }
    }
    
    private var apiSection: some View {
        VStack(alignment: .leading, spacing: 16) {
            Text("API Configuration")
                .font(.brixieHeadline)
                .foregroundStyle(Color.brixieText)
            
            BrixieCard {
                VStack(spacing: 16) {
                    HStack(spacing: 16) {
                        ZStack {
                            Circle()
                                .fill(apiConfigurationService.hasValidAPIKey ? Color.green.opacity(0.1) : Color.orange.opacity(0.1))
                                .frame(width: 48, height: 48)
                            
                            Image(systemName: apiConfigurationService.hasValidAPIKey ? "checkmark.circle.fill" : "exclamationmark.triangle.fill")
                                .font(.system(size: 20, weight: .medium))
                                .foregroundStyle(apiConfigurationService.hasValidAPIKey ? Color.green : Color.orange)
                        }
                        
                        VStack(alignment: .leading, spacing: 4) {
                            Text("Rebrickable API Key")
                                .font(.brixieSubhead)
                                .foregroundStyle(Color.brixieText)
                            
                            Text(apiConfigurationService.configurationStatus)
                                .font(.brixieCaption)
                                .foregroundStyle(Color.brixieTextSecondary)
                        }
                        
                        Spacer()
                        
                        Button("Configure") {
                            showingAPIKeySheet = true
                        }
                        .buttonStyle(BrixieButtonStyle(variant: .ghost))
                    }
                }
                .padding(20)
            }
            
            Text("Configure your Rebrickable API key to access LEGO set data. Get your free API key from rebrickable.com/api/")
                .font(.brixieCaption)
                .foregroundStyle(Color.brixieTextSecondary)
                .padding(.leading, 4)
        }
    }
    
    private var themeSection: some View {
        VStack(alignment: .leading, spacing: 16) {
            Text("Appearance")
                .font(.brixieHeadline)
                .foregroundStyle(Color.brixieText)
            
            BrixieCard {
                VStack(spacing: 16) {
                    HStack(spacing: 16) {
                        ZStack {
                            Circle()
                                .fill(Color.brixieAccent.opacity(0.1))
                                .frame(width: 48, height: 48)
                            
                            Image(systemName: themeManager.selectedTheme.iconName)
                                .font(.system(size: 20, weight: .medium))
                                .foregroundStyle(Color.brixieAccent)
                        }
                        
                        VStack(alignment: .leading, spacing: 4) {
                            Text("Theme")
                                .font(.brixieSubhead)
                                .foregroundStyle(Color.brixieText)
                            
                            Text(themeManager.selectedTheme.displayName)
                                .font(.brixieCaption)
                                .foregroundStyle(Color.brixieTextSecondary)
                        }
                        
                        Spacer()
                    }
                    
                    Divider()
                        .background(Color.brixieSecondary.opacity(0.3))
                    
                    VStack(spacing: 12) {
                        ForEach(AppTheme.allCases) { theme in
                            Button {
                                withAnimation(.easeInOut(duration: 0.3)) {
                                    themeManager.selectedTheme = theme
                                }
                            } label: {
                                HStack(spacing: 12) {
                                    Image(systemName: theme.iconName)
                                        .font(.system(size: 16, weight: .medium))
                                        .foregroundStyle(themeManager.selectedTheme == theme ? Color.brixieAccent : Color.brixieTextSecondary)
                                        .frame(width: 20)
                                    
                                    Text(theme.displayName)
                                        .font(.brixieBody)
                                        .foregroundStyle(themeManager.selectedTheme == theme ? Color.brixieAccent : Color.brixieText)
                                    
                                    Spacer()
                                    
                                    if themeManager.selectedTheme == theme {
                                        Image(systemName: "checkmark")
                                            .font(.system(size: 14, weight: .semibold))
                                            .foregroundStyle(Color.brixieAccent)
                                    }
                                }
                                .padding(.vertical, 8)
                                .contentShape(Rectangle())
                            }
                            .buttonStyle(PlainButtonStyle())
                        }
                    }
                }
                .padding(20)
            }
            
            Text("Choose how Brixie looks. System follows your device's appearance settings.")
                .font(.brixieCaption)
                .foregroundStyle(Color.brixieTextSecondary)
                .padding(.leading, 4)
        }
    }
    
    
    private var cacheSection: some View {
        VStack(alignment: .leading, spacing: 16) {
            Text("Storage Management")
                .font(.brixieHeadline)
                .foregroundStyle(Color.brixieText)
            
            BrixieCard {
                VStack(spacing: 16) {
                    HStack(spacing: 16) {
                        ZStack {
                            Circle()
                                .fill(Color.brixieWarning.opacity(0.1))
                                .frame(width: 48, height: 48)
                            
                            Image(systemName: "photo.stack")
                                .font(.system(size: 20, weight: .medium))
                                .foregroundStyle(Color.brixieWarning)
                        }
                        
                        VStack(alignment: .leading, spacing: 4) {
                            Text("Image Cache")
                                .font(.brixieSubhead)
                                .foregroundStyle(Color.brixieText)
                            
                            Text(cacheSize)
                                .font(.brixieCaption)
                                .foregroundStyle(Color.brixieTextSecondary)
                        }
                        
                        Spacer()
                        
                        Button("Clear Cache") {
                            showingClearCacheAlert = true
                        }
                        .buttonStyle(BrixieButtonStyle(variant: .ghost))
                    }
                    
                    Divider()
                        .background(Color.brixieSecondary.opacity(0.3))
                    
                    Button {
                        clearAllData()
                    } label: {
                        HStack {
                            Image(systemName: "trash")
                                .font(.system(size: 14))
                                .foregroundStyle(.red)
                            
                            Text("Clear All Data")
                                .font(.brixieBody)
                                .foregroundStyle(.red)
                            
                            Spacer()
                        }
                    }
                }
                .padding(20)
            }
            
            Text("Clear cached images, stored set data, and recent searches to free up storage space on your device.")
                .font(.brixieCaption)
                .foregroundStyle(Color.brixieTextSecondary)
                .padding(.leading, 4)
        }
    }
    
    private var aboutSection: some View {
        VStack(alignment: .leading, spacing: 16) {
            Text("About Brixie")
                .font(.brixieHeadline)
                .foregroundStyle(Color.brixieText)
            
            BrixieCard {
                VStack(spacing: 16) {
                    HStack {
                        ZStack {
                            Circle()
                                .fill(Color.brixieAccent.opacity(0.1))
                                .frame(width: 48, height: 48)
                            
                            Image(systemName: "building.2.crop.circle.fill")
                                .font(.system(size: 20, weight: .medium))
                                .foregroundStyle(Color.brixieAccent)
                        }
                        
                        VStack(alignment: .leading, spacing: 4) {
                            Text("Brixie")
                                .font(.brixieSubhead)
                                .foregroundStyle(Color.brixieText)
                            
                            Text("Version 1.0.0")
                                .font(.brixieCaption)
                                .foregroundStyle(Color.brixieTextSecondary)
                        }
                        
                        Spacer()
                    }
                    
                    VStack(spacing: 12) {
                        Link(destination: URL(string: "https://brixie.net")!) {
                            HStack {
                                Image(systemName: "globe")
                                    .font(.system(size: 14))
                                    .foregroundStyle(Color.brixieAccent)
                                
                                Text(NSLocalizedString("Visit Website", comment: "Visit website"))
                                    .font(.brixieBody)
                                    .foregroundStyle(Color.brixieAccent)
                                
                                Spacer()
                                
                                Image(systemName: "arrow.up.right")
                                    .font(.system(size: 12))
                                    .foregroundStyle(Color.brixieAccent.opacity(0.6))
                            }
                        }
                        
                        Divider()
                            .background(Color.brixieSecondary.opacity(0.3))
                        
                        Link(destination: URL(string: "https://rebrickable.com")!) {
                            HStack {
                                Image(systemName: "building.2")
                                    .font(.system(size: 14))
                                    .foregroundStyle(Color.brixieAccent)
                                
                                Text(NSLocalizedString("Powered by Rebrickable", comment: "Rebrickable link"))
                                    .font(.brixieBody)
                                    .foregroundStyle(Color.brixieAccent)
                                
                                Spacer()
                                
                                Image(systemName: "arrow.up.right")
                                    .font(.system(size: 12))
                                    .foregroundStyle(Color.brixieAccent.opacity(0.6))
                            }
                        }
                    }
                }
                .padding(20)
            }
            
            Text("Brixie uses the Rebrickable API to provide comprehensive LEGO set information and enhance your building experience.")
                .font(.brixieCaption)
                .foregroundStyle(Color.brixieTextSecondary)
                .padding(.leading, 4)
        }
    }
    
    private var syncStatusSection: some View {
        VStack(alignment: .leading, spacing: 16) {
            Text("Sync Status")
                .font(.brixieHeadline)
                .foregroundStyle(Color.brixieText)
            
            BrixieCard {
                VStack(spacing: 16) {
                    syncStatusRow(for: .sets, title: "LEGO Sets")
                    Divider().background(Color.brixieSecondary.opacity(0.3))
                    syncStatusRow(for: .themes, title: "Themes")
                    Divider().background(Color.brixieSecondary.opacity(0.3))
                    syncStatusRow(for: .search, title: "Search")
                    Divider().background(Color.brixieSecondary.opacity(0.3))
                    syncStatusRow(for: .setDetails, title: "Set Details")
                }
                .padding(20)
            }
            
            Text("Sync status shows when data was last updated from the Rebrickable API.")
                .font(.brixieCaption)
                .foregroundStyle(Color.brixieTextSecondary)
                .padding(.leading, 4)
        }
    }
    
    @ViewBuilder
    private func syncStatusRow(for syncType: SyncType, title: String) -> some View {
        HStack(spacing: 12) {
            Image(systemName: "arrow.clockwise")
                .font(.system(size: 16))
                .foregroundStyle(Color.brixieAccent)
            
            VStack(alignment: .leading, spacing: 4) {
                Text(title)
                    .font(.brixieSubhead)
                    .foregroundStyle(Color.brixieText)
                
                if let timestamp = getSyncTimestamp(for: syncType) {
                    HStack(spacing: 8) {
                        Text(formatSyncTime(timestamp.lastSync))
                            .font(.brixieCaption)
                            .foregroundStyle(Color.brixieTextSecondary)
                        
                        Image(systemName: timestamp.isSuccessful ? "checkmark.circle.fill" : "exclamationmark.triangle.fill")
                            .font(.system(size: 12))
                            .foregroundStyle(timestamp.isSuccessful ? Color.brixieSuccess : Color.brixieWarning)
                    }
                } else {
                    Text("Never synced")
                        .font(.brixieCaption)
                        .foregroundStyle(Color.brixieTextSecondary)
                }
            }
            
            Spacer()
            
            if let timestamp = getSyncTimestamp(for: syncType), timestamp.itemCount > 0 {
                Text("\(timestamp.itemCount)")
                    .font(.brixieCaption)
                    .foregroundStyle(Color.brixieTextSecondary)
            }
        }
    }
    
    private func getSyncTimestamp(for syncType: SyncType) -> SyncTimestamp? {
        do {
            let localDataSource = diContainer.makeLocalDataSource()
            return try localDataSource.getLastSyncTimestamp(for: syncType)
        } catch {
            return nil
        }
    }
    
    private func formatSyncTime(_ date: Date) -> String {
        let now = Date()
        let timeInterval = now.timeIntervalSince(date)
        
        if timeInterval < 60 {
            return "Just now"
        } else if timeInterval < 3600 {
            let minutes = Int(timeInterval / 60)
            return "\(minutes)m ago"
        } else if timeInterval < 86400 {
            let hours = Int(timeInterval / 3600)
            return "\(hours)h ago"
        } else {
            let formatter = DateFormatter()
            formatter.dateStyle = .short
            formatter.timeStyle = .short
            return formatter.string(from: date)
        }
    }
    
    private func updateCacheSize() {
        Task {
            let size = ImageCacheService.shared.getCacheSize()
            await MainActor.run {
                cacheSize = size
            }
        }
    }
    
    private func clearImageCache() {
        ImageCacheService.shared.clearCache()
        updateCacheSize()
    }
    
    private func clearAllData() {
        // Clear SwiftData
        do {
            let descriptor = FetchDescriptor<LegoSet>()
            let allSets = try modelContext.fetch(descriptor)
            for set in allSets {
                modelContext.delete(set)
            }
            try modelContext.save()
        } catch {
            print("Failed to clear SwiftData: \(error)")
        }
        
        // Clear image cache
        clearImageCache()
        
        // Clear recent searches
        RecentSearchesStorage.shared.clearRecentSearches()
    }
}

#Preview {
    SettingsView()
        .modelContainer(ModelContainerFactory.createPreviewContainer())
}<|MERGE_RESOLUTION|>--- conflicted
+++ resolved
@@ -29,11 +29,8 @@
                 
                 ScrollView {
                     VStack(spacing: 24) {
-<<<<<<< HEAD
                         syncStatusSection
-=======
                         apiSection
->>>>>>> 1473b0c5
                         themeSection
                         cacheSection
                         aboutSection
