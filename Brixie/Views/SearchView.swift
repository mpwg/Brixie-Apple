--- conflicted
+++ resolved
@@ -46,33 +46,10 @@
                 get: { viewModel?.searchText ?? "" },
                 set: { viewModel?.searchText = $0 }
             ), prompt: "Search LEGO sets...") {
-<<<<<<< HEAD
-                if let vm = viewModel, !vm.recentSearches.isEmpty {
-                    Section("Recent Searches") {
-                        ForEach(vm.recentSearches, id: \.self) { search in
-                            Button {
-                                vm.searchText = search
-                                Task {
-                                    await vm.performImmediateSearch()
-                                }
-                            } label: {
-                                HStack {
-                                    Image(systemName: "clock.arrow.circlepath")
-                                        .font(.system(size: 12))
-                                        .foregroundStyle(Color.brixieAccent)
-                                    Text(search)
-                                        .foregroundStyle(Color.brixieText)
-                                    Spacer()
-                                }
-                                .padding(.vertical, 4)
-                            }
-                        }
-=======
                 if let vm = viewModel {
                     BrixieSearchSuggestions(recentSearches: vm.recentSearches) { selection in
                         vm.searchText = selection
-                        Task { await vm.performSearch() }
->>>>>>> 3b728438
+                        Task { await vm.performImmediateSearch() }
                     }
                 }
             }
