--- conflicted
+++ resolved
@@ -6,12 +6,9 @@
 //
 
 import Testing
-<<<<<<< HEAD
 import Foundation
 import SwiftData
 
-=======
->>>>>>> 96f530e6
 @testable import Brixie
 
 struct BrixieTests {
