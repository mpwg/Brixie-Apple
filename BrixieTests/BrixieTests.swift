//
//  BrixieTests.swift
//  BrixieTests
//
//  Created by Matthias Wallner-Géhri on 01.09.25.
//

import Testing
import Foundation
<<<<<<< HEAD
=======
import SwiftData

>>>>>>> 479568dc
@testable import Brixie

struct BrixieTests {

    @Test func example() async throws {
        // Write your test here and use APIs like `#expect(...)` to check expected conditions.
    }
    
    @Test func errorReporter_mapsURLErrorToNetworkError() async throws {
        let errorReporter = ErrorReporter.shared
        let urlError = URLError(.notConnectedToInternet)
        
        errorReporter.report(urlError)
        
        #expect(errorReporter.currentError != nil)
        
        if case .networkError = errorReporter.currentError {
            // Success - error was mapped correctly
        } else {
            #expect(Bool(false), "Expected networkError but got different error type")
        }
    }
    
    @Test func errorReporter_preservesBrixieError() async throws {
        let errorReporter = ErrorReporter.shared
        let brixieError = BrixieError.apiKeyMissing
        
        errorReporter.report(brixieError)
        
        #expect(errorReporter.currentError == .apiKeyMissing)
    }
    
    @Test func errorReporter_handlesRecoveryActions() async throws {
        let errorReporter = ErrorReporter.shared
        
        let networkErrorAction = errorReporter.handle(.networkError(underlying: URLError(.notConnectedToInternet)))
        #expect(networkErrorAction == .retry)
        
        let apiKeyAction = errorReporter.handle(.apiKeyMissing)
        #expect(apiKeyAction == .requestAPIKey)
        
        let rateLimitAction = errorReporter.handle(.rateLimitExceeded)
        if case .showMessage = rateLimitAction {
            // Success
        } else {
            #expect(Bool(false), "Expected showMessage action for rate limit error")
        }
    }

}

struct ThemeNamePopulationTests {
    
    private func createInMemoryContainer() -> ModelContainer {
        let schema = Schema([LegoSet.self, LegoTheme.self])
        let configuration = ModelConfiguration(schema: schema, isStoredInMemoryOnly: true)
        do {
            return try ModelContainer(for: schema, configurations: [configuration])
        } catch {
            fatalError("Could not create in-memory container: \(error)")
        }
    }
    
    @Test func testLegoSetInitializerWithThemeName() async throws {
        // Test that LegoSet can be initialized with a theme name
        let set = LegoSet(
            setNum: "75192",
            name: "Millennium Falcon",
            year: 2017,
            themeId: 158,
            numParts: 7541,
            imageURL: "http://example.com/image.jpg",
            themeName: "Star Wars"
        )
        
        #expect(set.setNum == "75192")
        #expect(set.name == "Millennium Falcon")
        #expect(set.year == 2017)
        #expect(set.themeId == 158)
        #expect(set.numParts == 7541)
        #expect(set.imageURL == "http://example.com/image.jpg")
        #expect(set.themeName == "Star Wars")
    }
    
    @Test func testLegoSetInitializerWithoutThemeName() async throws {
        // Test that LegoSet can be initialized without a theme name (backwards compatibility)
        let set = LegoSet(
            setNum: "75192",
            name: "Millennium Falcon",
            year: 2017,
            themeId: 158,
            numParts: 7541,
            imageURL: "http://example.com/image.jpg"
        )
        
        #expect(set.setNum == "75192")
        #expect(set.name == "Millennium Falcon")
        #expect(set.year == 2017)
        #expect(set.themeId == 158)
        #expect(set.numParts == 7541)
        #expect(set.imageURL == "http://example.com/image.jpg")
        #expect(set.themeName == nil)
    }
    
    @Test func testThemeNamePopulationWithCachedThemes() async throws {
        // Test theme name population using cached themes
        let container = createInMemoryContainer()
        let localDataSource = SwiftDataSource(modelContext: container.mainContext)
        
        // Create and save sample themes
        let starWarsTheme = LegoTheme(id: 158, name: "Star Wars", parentId: nil, setCount: 100)
        let cityTheme = LegoTheme(id: 52, name: "City", parentId: nil, setCount: 200)
        try localDataSource.save([starWarsTheme, cityTheme])
        
        // Create mock repositories
        let mockRemoteDataSource = MockLegoSetRemoteDataSource()
        let mockThemeRemoteDataSource = MockLegoThemeRemoteDataSource()
        let themeRepository = LegoThemeRepositoryImpl(
            remoteDataSource: mockThemeRemoteDataSource,
            localDataSource: localDataSource
        )
        
        let setRepository = LegoSetRepositoryImpl(
            remoteDataSource: mockRemoteDataSource,
            localDataSource: localDataSource,
            themeRepository: themeRepository
        )
        
        // Mock sets without theme names
        mockRemoteDataSource.mockSets = [
            LegoSet(setNum: "75192", name: "Millennium Falcon", year: 2017, themeId: 158, numParts: 7541),
            LegoSet(setNum: "60380", name: "Downtown", year: 2023, themeId: 52, numParts: 1211)
        ]
        
        // Fetch sets - should populate theme names
        let sets = try await setRepository.fetchSets(page: 1, pageSize: 10)
        
        #expect(sets.count == 2)
        #expect(sets[0].themeName == "Star Wars")
        #expect(sets[1].themeName == "City")
    }
    
    @Test func testThemeNamePopulationWithMissingTheme() async throws {
        // Test theme name population when theme is not cached
        let container = createInMemoryContainer()
        let localDataSource = SwiftDataSource(modelContext: container.mainContext)
        
        // Create and save sample theme (only one)
        let starWarsTheme = LegoTheme(id: 158, name: "Star Wars", parentId: nil, setCount: 100)
        try localDataSource.save([starWarsTheme])
        
        // Create mock repositories
        let mockRemoteDataSource = MockLegoSetRemoteDataSource()
        let mockThemeRemoteDataSource = MockLegoThemeRemoteDataSource()
        let themeRepository = LegoThemeRepositoryImpl(
            remoteDataSource: mockThemeRemoteDataSource,
            localDataSource: localDataSource
        )
        
        let setRepository = LegoSetRepositoryImpl(
            remoteDataSource: mockRemoteDataSource,
            localDataSource: localDataSource,
            themeRepository: themeRepository
        )
        
        // Mock sets with one having a missing theme
        mockRemoteDataSource.mockSets = [
            LegoSet(setNum: "75192", name: "Millennium Falcon", year: 2017, themeId: 158, numParts: 7541),
            LegoSet(setNum: "60380", name: "Downtown", year: 2023, themeId: 999, numParts: 1211) // Theme ID 999 doesn't exist
        ]
        
        // Fetch sets - should populate theme names where available
        let sets = try await setRepository.fetchSets(page: 1, pageSize: 10)
        
        #expect(sets.count == 2)
        #expect(sets[0].themeName == "Star Wars")
        #expect(sets[1].themeName == nil) // Theme not found
    }
    
    @Test func testBackfillThemeNames() async throws {
        // Test backfilling existing sets with theme names
        let container = createInMemoryContainer()
        let localDataSource = SwiftDataSource(modelContext: container.mainContext)
        
        // Create and save sets without theme names
        let setWithoutTheme1 = LegoSet(setNum: "75192", name: "Millennium Falcon", year: 2017, themeId: 158, numParts: 7541)
        let setWithoutTheme2 = LegoSet(setNum: "60380", name: "Downtown", year: 2023, themeId: 52, numParts: 1211)
        let setWithTheme = LegoSet(setNum: "75300", name: "Imperial TIE Fighter", year: 2021, themeId: 158, numParts: 432, themeName: "Star Wars")
        try localDataSource.save([setWithoutTheme1, setWithoutTheme2, setWithTheme])
        
        // Create and save themes
        let starWarsTheme = LegoTheme(id: 158, name: "Star Wars", parentId: nil, setCount: 100)
        let cityTheme = LegoTheme(id: 52, name: "City", parentId: nil, setCount: 200)
        try localDataSource.save([starWarsTheme, cityTheme])
        
        // Create repositories
        let mockRemoteDataSource = MockLegoSetRemoteDataSource()
        let mockThemeRemoteDataSource = MockLegoThemeRemoteDataSource()
        let themeRepository = LegoThemeRepositoryImpl(
            remoteDataSource: mockThemeRemoteDataSource,
            localDataSource: localDataSource
        )
        
        let setRepository = LegoSetRepositoryImpl(
            remoteDataSource: mockRemoteDataSource,
            localDataSource: localDataSource,
            themeRepository: themeRepository
        )
        
        // Backfill theme names
        try await setRepository.backfillThemeNames()
        
        // Verify theme names were populated
        let allSets = await setRepository.getCachedSets()
        #expect(allSets.count == 3)
        
        // All sets should now have theme names
        let setById75192 = allSets.first { $0.setNum == "75192" }
        let setById60380 = allSets.first { $0.setNum == "60380" }
        let setById75300 = allSets.first { $0.setNum == "75300" }
        
        #expect(setById75192?.themeName == "Star Wars")
        #expect(setById60380?.themeName == "City")
        #expect(setById75300?.themeName == "Star Wars") // Should still have theme name
    }
}

// MARK: - Mock Data Sources

final class MockLegoSetRemoteDataSource: LegoSetRemoteDataSource {
    var mockSets: [LegoSet] = []
    
    func fetchSets(page: Int, pageSize: Int) async throws -> [LegoSet] {
        return mockSets
    }
    
    func searchSets(query: String, page: Int, pageSize: Int) async throws -> [LegoSet] {
        return mockSets.filter { set in
            set.name.localizedCaseInsensitiveContains(query) ||
            set.setNum.localizedCaseInsensitiveContains(query)
        }
    }
    
    func getSetDetails(setNum: String) async throws -> LegoSet? {
        return mockSets.first { $0.setNum == setNum }
    }
}

final class MockLegoThemeRemoteDataSource: LegoThemeRemoteDataSource {
    var mockThemes: [LegoTheme] = []
    
    func fetchThemes(page: Int, pageSize: Int) async throws -> [LegoTheme] {
        return mockThemes
    }
    
    func searchThemes(query: String, page: Int, pageSize: Int) async throws -> [LegoTheme] {
        return mockThemes.filter { theme in
            theme.name.localizedCaseInsensitiveContains(query)
        }
    }
    
    func getThemeDetails(id: Int) async throws -> LegoTheme? {
        return mockThemes.first { $0.id == id }
    }
}

struct RecentSearchesStorageTests {
    
    @Test("RecentSearchesStorage saves and loads searches correctly")
    @MainActor
    func testSaveAndLoadSearches() async throws {
        // Create a test instance with a unique key to avoid conflicts
        let testStorage = TestRecentSearchesStorage()
        
        // Test initial state
        let initialSearches = testStorage.loadRecentSearches()
        #expect(initialSearches.isEmpty)
        
        // Add some searches
        let testSearches = ["Star Wars", "Creator", "Technic", "City", "Friends"]
        for search in testSearches {
            testStorage.addSearch(search)
        }
        
        // Verify searches are saved and loaded correctly
        let loadedSearches = testStorage.loadRecentSearches()
        #expect(loadedSearches.count == 5)
        #expect(loadedSearches[0] == "Friends") // Most recent first
        #expect(loadedSearches[4] == "Star Wars") // Oldest last
    }
    
    @Test("RecentSearchesStorage limits to 5 searches maximum")
    @MainActor
    func testMaximumSearchLimit() async throws {
        let testStorage = TestRecentSearchesStorage()
        
        // Add more than 5 searches
        let testSearches = ["Search1", "Search2", "Search3", "Search4", "Search5", "Search6", "Search7"]
        for search in testSearches {
            testStorage.addSearch(search)
        }
        
        // Verify only 5 searches are kept
        let loadedSearches = testStorage.loadRecentSearches()
        #expect(loadedSearches.count == 5)
        #expect(loadedSearches[0] == "Search7") // Most recent
        #expect(loadedSearches[4] == "Search3") // 5th most recent
    }
    
    @Test("RecentSearchesStorage avoids duplicates and moves existing to top")
    @MainActor
    func testDuplicateHandling() async throws {
        let testStorage = TestRecentSearchesStorage()
        
        // Add some searches
        testStorage.addSearch("Search1")
        testStorage.addSearch("Search2")
        testStorage.addSearch("Search3")
        
        // Add a duplicate - should move to top, not create duplicate
        testStorage.addSearch("Search1")
        
        let loadedSearches = testStorage.loadRecentSearches()
        #expect(loadedSearches.count == 3)
        #expect(loadedSearches[0] == "Search1") // Moved to top
        #expect(loadedSearches[1] == "Search3")
        #expect(loadedSearches[2] == "Search2")
    }
    
    @Test("RecentSearchesStorage handles corrupted data gracefully")
    @MainActor
    func testCorruptedDataHandling() async throws {
        let testStorage = TestRecentSearchesStorage()
        
        // Simulate corrupted data by setting invalid JSON
        testStorage.userDefaults.set("invalid json data".data(using: .utf8), forKey: testStorage.storageKey)
        
        // Should return empty array and clear corrupted data
        let loadedSearches = testStorage.loadRecentSearches()
        #expect(loadedSearches.isEmpty)
        
        // Verify corrupted data was cleared
        #expect(testStorage.userDefaults.data(forKey: testStorage.storageKey) == nil)
    }
    
    @Test("RecentSearchesStorage clears all searches")
    @MainActor
    func testClearSearches() async throws {
        let testStorage = TestRecentSearchesStorage()
        
        // Add some searches
        testStorage.addSearch("Search1")
        testStorage.addSearch("Search2")
        
        // Clear all searches
        testStorage.clearRecentSearches()
        
        // Verify searches are cleared
        let loadedSearches = testStorage.loadRecentSearches()
        #expect(loadedSearches.isEmpty)
    }
}

// Test helper class that uses a separate UserDefaults suite for testing
@MainActor
final class TestRecentSearchesStorage {
    let userDefaults: UserDefaults
    let storageKey = "test_recentSearches"
    private let maxSearches = 5
    
    init() {
        // Use a test-specific UserDefaults suite
        self.userDefaults = UserDefaults(suiteName: "BrixieTestSuite") ?? UserDefaults.standard
        // Clear any existing test data
        clearRecentSearches()
    }
    
    func loadRecentSearches() -> [String] {
        guard let data = userDefaults.data(forKey: storageKey) else {
            return []
        }
        
        do {
            let searches = try JSONDecoder().decode([String].self, from: data)
            return Array(searches.prefix(maxSearches))
        } catch {
            userDefaults.removeObject(forKey: storageKey)
            return []
        }
    }
    
    func saveRecentSearches(_ searches: [String]) {
        let limitedSearches = Array(searches.prefix(maxSearches))
        
        do {
            let data = try JSONEncoder().encode(limitedSearches)
            userDefaults.set(data, forKey: storageKey)
        } catch {
            // Handle encoding failure silently in tests
        }
    }
    
    func addSearch(_ search: String) {
        var searches = loadRecentSearches()
        searches.removeAll { $0 == search }
        searches.insert(search, at: 0)
        saveRecentSearches(searches)
    }
    
    func clearRecentSearches() {
        userDefaults.removeObject(forKey: storageKey)
    }
}

<<<<<<< HEAD
}

// MARK: - API Configuration Tests

struct APIConfigurationTests {
    
    @Test("API Configuration Service initialization")
    @MainActor
    func testAPIConfigurationServiceInitialization() async throws {
        let service = APIConfigurationService()
        
        // Service should initialize without errors
        #expect(service != nil)
    }
    
    @Test("API key validation")
    @MainActor
    func testAPIKeyValidation() async throws {
        let service = APIConfigurationService()
        
        // Valid API key format
        let validKey = "abcdef1234567890abcdef1234567890abcdef12"
        #expect(service.isValidAPIKeyFormat(validKey))
        
        // Invalid - too short
        let shortKey = "abc123"
        #expect(!service.isValidAPIKeyFormat(shortKey))
        
        // Invalid - contains special characters
        let invalidKey = "abcdef123456-invalid-key-format!"
        #expect(!service.isValidAPIKeyFormat(invalidKey))
        
        // Invalid - empty
        #expect(!service.isValidAPIKeyFormat(""))
        
        // Invalid - only whitespace
        #expect(!service.isValidAPIKeyFormat("   "))
    }
    
    @Test("User API key override")
    @MainActor
    func testUserAPIKeyOverride() async throws {
        let service = APIConfigurationService()
        let testKey = "abcdef1234567890abcdef1234567890abcdef12"
        
        // Initially no user override
        #expect(!service.hasUserOverride)
        
        // Set user API key
        service.userApiKey = testKey
        #expect(service.hasUserOverride)
        #expect(service.currentAPIKey == testKey)
        
        // Clear user override
        service.clearUserOverride()
        #expect(!service.hasUserOverride)
        #expect(service.userApiKey.isEmpty)
    }
    
    @Test("Configuration status messages")
    @MainActor
    func testConfigurationStatus() async throws {
        let service = APIConfigurationService()
        
        // Initially should show embedded or no key status
        let initialStatus = service.configurationStatus
        #expect(initialStatus.contains("embedded") || initialStatus.contains("No API key"))
        
        // After setting user key
        service.userApiKey = "abcdef1234567890abcdef1234567890abcdef12"
        #expect(service.configurationStatus.contains("custom"))
    }
    
    @Test("Valid API key detection")
    @MainActor
    func testValidAPIKeyDetection() async throws {
        let service = APIConfigurationService()
        
        // Test with valid user key
        service.userApiKey = "abcdef1234567890abcdef1234567890abcdef12"
        #expect(service.hasValidAPIKey)
        
        // Test with empty user key (falls back to embedded)
        service.clearUserOverride()
        // hasValidAPIKey depends on GeneratedConfiguration which may or may not have embedded key
        // This is expected behavior
    }
}

// MARK: - DI Container Tests

struct DIContainerTests {
    
    @Test("DI Container provides API Configuration Service")
    @MainActor
    func testDIContainerProvidesAPIConfiguration() async throws {
        let container = DIContainer.shared
        
        #expect(container.apiConfigurationService != nil)
        #expect(container.apiConfigurationService is APIConfigurationService)
    }
    
    @Test("Remote data sources receive API configuration")
    @MainActor
    func testRemoteDataSourcesReceiveAPIConfiguration() async throws {
        let container = DIContainer.shared
        
        let legoSetDataSource = container.makeLegoSetRemoteDataSource()
        let legoThemeDataSource = container.makeLegoThemeRemoteDataSource()
        
        // Data sources should be created successfully
        #expect(legoSetDataSource != nil)
        #expect(legoThemeDataSource != nil)
        
        // They should be implementation types that accept API configuration
        #expect(legoSetDataSource is LegoSetRemoteDataSourceImpl)
        #expect(legoThemeDataSource is LegoThemeRemoteDataSourceImpl)
    }
    
    @Test("Repositories are properly constructed")
    @MainActor
    func testRepositoryConstruction() async throws {
        let container = DIContainer.shared
        
        let legoSetRepo = container.makeLegoSetRepository()
        let legoThemeRepo = container.makeLegoThemeRepository()
        
        #expect(legoSetRepo != nil)
        #expect(legoThemeRepo != nil)
        #expect(legoSetRepo is LegoSetRepositoryImpl)
        #expect(legoThemeRepo is LegoThemeRepositoryImpl)
    }
    
    @Test("ViewModels are properly constructed")
    @MainActor
    func testViewModelConstruction() async throws {
        let container = DIContainer.shared
        
        let setsListVM = container.makeSetsListViewModel()
        let categoriesVM = container.makeCategoriesViewModel()
        let searchVM = container.makeSearchViewModel()
        
        #expect(setsListVM != nil)
        #expect(categoriesVM != nil)
        #expect(searchVM != nil)
    }
}

// MARK: - Remote Data Source Tests

struct RemoteDataSourceTests {
    
    @Test("LegoSetRemoteDataSource handles missing API key")
    @MainActor
    func testLegoSetRemoteDataSourceMissingAPIKey() async throws {
        // Create service with no API key
        let apiConfig = APIConfigurationService()
        apiConfig.clearUserOverride() // Ensure no user key
        
        let dataSource = LegoSetRemoteDataSourceImpl(apiConfiguration: apiConfig)
        
        // Calls should throw API key missing error when no valid key
        if !apiConfig.hasValidAPIKey {
            await #expect(throws: BrixieError.apiKeyMissing) {
                try await dataSource.fetchSets(page: 1, pageSize: 20)
            }
            
            await #expect(throws: BrixieError.apiKeyMissing) {
                try await dataSource.searchSets(query: "test", page: 1, pageSize: 20)
            }
            
            await #expect(throws: BrixieError.apiKeyMissing) {
                try await dataSource.getSetDetails(setNum: "10001-1")
            }
        }
    }
    
    @Test("LegoThemeRemoteDataSource handles missing API key")
    @MainActor
    func testLegoThemeRemoteDataSourceMissingAPIKey() async throws {
        // Create service with no API key
        let apiConfig = APIConfigurationService()
        apiConfig.clearUserOverride() // Ensure no user key
        
        let dataSource = LegoThemeRemoteDataSourceImpl(apiConfiguration: apiConfig)
        
        // Calls should throw API key missing error when no valid key
        if !apiConfig.hasValidAPIKey {
            await #expect(throws: BrixieError.apiKeyMissing) {
                try await dataSource.fetchThemes(page: 1, pageSize: 20)
            }
            
            await #expect(throws: BrixieError.apiKeyMissing) {
                try await dataSource.searchThemes(query: "test", page: 1, pageSize: 20)
            }
            
            await #expect(throws: BrixieError.apiKeyMissing) {
                try await dataSource.getThemeDetails(id: 1)
            }
        }
=======
struct SearchViewModelTests {
    
    @Test("SearchViewModel loads recent searches on initialization")
    @MainActor
    func testLoadRecentSearchesOnInit() async throws {
        // Setup: Create test storage with some searches
        let testStorage = TestRecentSearchesStorage()
        testStorage.addSearch("Test Search 1")
        testStorage.addSearch("Test Search 2")
        
        // Create a test SearchViewModel with mock repositories
        let mockLegoSetRepo = MockLegoSetRepository()
        let mockLegoThemeRepo = MockLegoThemeRepository()
        
        // Convert test storage to match expected type
        let productionStorage = RecentSearchesStorage.shared
        productionStorage.clearRecentSearches()
        productionStorage.addSearch("Test Search 1")
        productionStorage.addSearch("Test Search 2")
        
        let viewModel = SearchViewModel(
            legoSetRepository: mockLegoSetRepo,
            legoThemeRepository: mockLegoThemeRepo,
            recentSearchesStorage: productionStorage
        )
        
        // Verify recent searches are loaded
        #expect(viewModel.recentSearches.count == 2)
        #expect(viewModel.recentSearches[0] == "Test Search 2") // Most recent first
        #expect(viewModel.recentSearches[1] == "Test Search 1")
        
        // Cleanup
        productionStorage.clearRecentSearches()
    }
    
    @Test("SearchViewModel persists searches when performing search")
    @MainActor
    func testPersistSearchOnPerform() async throws {
        let mockLegoSetRepo = MockLegoSetRepository()
        let mockLegoThemeRepo = MockLegoThemeRepository()
        let testStorage = RecentSearchesStorage.shared
        testStorage.clearRecentSearches()
        
        let viewModel = SearchViewModel(
            legoSetRepository: mockLegoSetRepo,
            legoThemeRepository: mockLegoThemeRepo,
            recentSearchesStorage: testStorage
        )
        
        // Perform a search
        viewModel.searchText = "LEGO Castle"
        await viewModel.performSearch()
        
        // Verify the search was added to recent searches
        #expect(viewModel.recentSearches.count == 1)
        #expect(viewModel.recentSearches[0] == "LEGO Castle")
        
        // Verify it's also persisted in storage
        let persistedSearches = testStorage.loadRecentSearches()
        #expect(persistedSearches.count == 1)
        #expect(persistedSearches[0] == "LEGO Castle")
        
        // Cleanup
        testStorage.clearRecentSearches()
    }
}

// Mock implementations for testing
@MainActor
final class MockLegoSetRepository: LegoSetRepository {
    func fetchSets(page: Int, pageSize: Int) async throws -> [LegoSet] {
        return [] // Return empty for tests
    }
    
    func searchSets(query: String, page: Int, pageSize: Int) async throws -> [LegoSet] {
        return [] // Return empty for tests
    }
    
    func getSetDetails(setNum: String) async throws -> LegoSet? {
        return nil
    }
    
    func getCachedSets() async -> [LegoSet] {
        return []
    }
    
    func markAsFavorite(_ set: LegoSet) async throws {
        // No-op for tests
    }
    
    func removeFromFavorites(_ set: LegoSet) async throws {
        // No-op for tests
    }
    
    func getFavoriteSets() async -> [LegoSet] {
        return []
    }
}

@MainActor
final class MockLegoThemeRepository: LegoThemeRepository {
    func fetchThemes(page: Int, pageSize: Int) async throws -> [LegoTheme] {
        return []
    }
    
    func searchThemes(query: String, page: Int, pageSize: Int) async throws -> [LegoTheme] {
        return []
    }
    
    func getThemeDetails(id: Int) async throws -> LegoTheme? {
        return nil
    }
    
    func getCachedThemes() async -> [LegoTheme] {
        return []
    }
}

// MARK: - Pagination Hardening Tests

struct PaginationHardeningTests {
    
    @Test("SetsListViewModel prevents overlapping loadMore calls") 
    func testSetsListViewModelPreventsOverlappingLoadMore() async throws {
        // Create a mock repository that tracks call count
        let mockRepository = MockLegoSetRepository()
        let viewModel = SetsListViewModel(legoSetRepository: mockRepository)
        
        // Simulate rapid loadMore calls
        async let task1: Void = viewModel.loadMoreSets()
        async let task2: Void = viewModel.loadMoreSets()
        async let task3: Void = viewModel.loadMoreSets()
        
        // Wait for all tasks to complete
        let _ = await (task1, task2, task3)
        
        // Verify only one actual network call was made
        #expect(mockRepository.fetchCallCount <= 1, "Expected at most 1 fetch call, got \(mockRepository.fetchCallCount)")
        #expect(!viewModel.isLoadingMore, "Expected isLoadingMore to be false after completion")
    }
    
    @Test("SetsListViewModel cancels previous loadMore when new one starts")
    func testSetsListViewModelCancelsPreviousLoadMore() async throws {
        let mockRepository = MockSlowLegoSetRepository()
        let viewModel = SetsListViewModel(legoSetRepository: mockRepository)
        
        // Start a loadMore operation
        let task1 = Task {
            await viewModel.loadMoreSets()
        }
        
        // Wait a bit then start another
        try await Task.sleep(for: .milliseconds(50))
        
        let task2 = Task {
            await viewModel.loadMoreSets()
        }
        
        await task1.value
        await task2.value
        
        // Verify that we handled cancellation properly
        #expect(!viewModel.isLoadingMore, "Expected isLoadingMore to be false")
        #expect(mockRepository.fetchCallCount <= 2, "Expected at most 2 fetch calls due to cancellation")
    }
    
    @Test("Rapid pagination requests are properly handled")
    func testRapidPaginationRequestsHandling() async throws {
        let mockRepository = MockLegoSetRepository()
        let viewModel = SetsListViewModel(legoSetRepository: mockRepository)
        
        // Load initial data
        await viewModel.loadSets()
        let initialFetchCount = mockRepository.fetchCallCount
        
        // Simulate stress test - rapid fire loadMore calls
        let tasks = (1...10).map { _ in
            Task {
                await viewModel.loadMoreSets()
            }
        }
        
        // Wait for all to complete
        for task in tasks {
            await task.value
        }
        
        // Should have much fewer actual calls than attempted calls
        let totalCalls = mockRepository.fetchCallCount - initialFetchCount
        #expect(totalCalls <= 5, "Expected at most 5 pagination calls in stress test, got \(totalCalls)")
        #expect(!viewModel.isLoadingMore, "Expected isLoadingMore to be false after stress test")
    }
    
    @Test("Task cancellation prevents race conditions")
    func testTaskCancellationPreventsRaceConditions() async throws {
        let mockRepository = MockSlowLegoSetRepository()
        let viewModel = SetsListViewModel(legoSetRepository: mockRepository)
        
        // Start a loadMore operation
        let task = Task {
            await viewModel.loadMoreSets()
        }
        
        // Cancel it quickly
        task.cancel()
        await task.value
        
        // Verify state is clean
        #expect(!viewModel.isLoadingMore, "Expected isLoadingMore to be false after cancellation")
        #expect(viewModel.currentPage == 1, "Expected currentPage to remain unchanged after cancellation")
    }
    
    @Test("CategoryDetailView debouncing prevents rapid button taps")
    func testCategoryDetailViewDebouncing() async throws {
        // This test validates the debouncing logic conceptually
        // In a real app test, we would test the actual CategoryDetailView
        
        var callCount = 0
        let lastCallTime = Date()
        
        // Simulate rapid calls with debouncing logic
        func simulateLoadMore() {
            let now = Date()
            guard now.timeIntervalSince(lastCallTime) > 0.5 else { return }
            callCount += 1
        }
        
        // Simulate rapid calls
        for _ in 1...5 {
            simulateLoadMore()
        }
        
        #expect(callCount <= 1, "Expected debouncing to prevent multiple rapid calls")
    }
}

// MARK: - Mock Implementations

@MainActor
final class MockLegoSetRepository: LegoSetRepository {
    var fetchCallCount = 0
    private let delay: TimeInterval
    
    init(delay: TimeInterval = 0.01) {
        self.delay = delay
    }
    
    func fetchSets(page: Int, pageSize: Int) async throws -> [LegoSet] {
        fetchCallCount += 1
        try await Task.sleep(for: .seconds(delay))
        
        // Return mock data
        return [
            LegoSet(setNum: "\(page)-1", name: "Test Set \(page)", year: 2024, themeId: 1, numParts: 100),
            LegoSet(setNum: "\(page)-2", name: "Test Set \(page + 1)", year: 2024, themeId: 1, numParts: 200)
        ]
    }
    
    func searchSets(query: String, page: Int, pageSize: Int) async throws -> [LegoSet] {
        return []
    }
    
    func getSetDetails(setNum: String) async throws -> LegoSet? {
        return nil
    }
    
    func getCachedSets() async -> [LegoSet] {
        return []
    }
    
    func markAsFavorite(_ set: LegoSet) async throws {}
    
    func removeFromFavorites(_ set: LegoSet) async throws {}
    
    func getFavoriteSets() async -> [LegoSet] {
        return []
    }
}

@MainActor
final class MockSlowLegoSetRepository: MockLegoSetRepository {
    init() {
        super.init(delay: 0.2) // Slower delay for cancellation testing
>>>>>>> 479568dc
    }
}<|MERGE_RESOLUTION|>--- conflicted
+++ resolved
@@ -7,11 +7,8 @@
 
 import Testing
 import Foundation
-<<<<<<< HEAD
-=======
 import SwiftData
 
->>>>>>> 479568dc
 @testable import Brixie
 
 struct BrixieTests {
@@ -426,7 +423,290 @@
     }
 }
 
-<<<<<<< HEAD
+struct SearchViewModelTests {
+    
+    @Test("SearchViewModel loads recent searches on initialization")
+    @MainActor
+    func testLoadRecentSearchesOnInit() async throws {
+        // Setup: Create test storage with some searches
+        let testStorage = TestRecentSearchesStorage()
+        testStorage.addSearch("Test Search 1")
+        testStorage.addSearch("Test Search 2")
+        
+        // Create a test SearchViewModel with mock repositories
+        let mockLegoSetRepo = MockLegoSetRepository()
+        let mockLegoThemeRepo = MockLegoThemeRepository()
+        
+        // Convert test storage to match expected type
+        let productionStorage = RecentSearchesStorage.shared
+        productionStorage.clearRecentSearches()
+        productionStorage.addSearch("Test Search 1")
+        productionStorage.addSearch("Test Search 2")
+        
+        let viewModel = SearchViewModel(
+            legoSetRepository: mockLegoSetRepo,
+            legoThemeRepository: mockLegoThemeRepo,
+            recentSearchesStorage: productionStorage
+        )
+        
+        // Verify recent searches are loaded
+        #expect(viewModel.recentSearches.count == 2)
+        #expect(viewModel.recentSearches[0] == "Test Search 2") // Most recent first
+        #expect(viewModel.recentSearches[1] == "Test Search 1")
+        
+        // Cleanup
+        productionStorage.clearRecentSearches()
+    }
+    
+    @Test("SearchViewModel persists searches when performing search")
+    @MainActor
+    func testPersistSearchOnPerform() async throws {
+        let mockLegoSetRepo = MockLegoSetRepository()
+        let mockLegoThemeRepo = MockLegoThemeRepository()
+        let testStorage = RecentSearchesStorage.shared
+        testStorage.clearRecentSearches()
+        
+        let viewModel = SearchViewModel(
+            legoSetRepository: mockLegoSetRepo,
+            legoThemeRepository: mockLegoThemeRepo,
+            recentSearchesStorage: testStorage
+        )
+        
+        // Perform a search
+        viewModel.searchText = "LEGO Castle"
+        await viewModel.performSearch()
+        
+        // Verify the search was added to recent searches
+        #expect(viewModel.recentSearches.count == 1)
+        #expect(viewModel.recentSearches[0] == "LEGO Castle")
+        
+        // Verify it's also persisted in storage
+        let persistedSearches = testStorage.loadRecentSearches()
+        #expect(persistedSearches.count == 1)
+        #expect(persistedSearches[0] == "LEGO Castle")
+        
+        // Cleanup
+        testStorage.clearRecentSearches()
+    }
+}
+
+// Mock implementations for testing
+@MainActor
+final class MockLegoSetRepository: LegoSetRepository {
+    func fetchSets(page: Int, pageSize: Int) async throws -> [LegoSet] {
+        return [] // Return empty for tests
+    }
+    
+    func searchSets(query: String, page: Int, pageSize: Int) async throws -> [LegoSet] {
+        return [] // Return empty for tests
+    }
+    
+    func getSetDetails(setNum: String) async throws -> LegoSet? {
+        return nil
+    }
+    
+    func getCachedSets() async -> [LegoSet] {
+        return []
+    }
+    
+    func markAsFavorite(_ set: LegoSet) async throws {
+        // No-op for tests
+    }
+    
+    func removeFromFavorites(_ set: LegoSet) async throws {
+        // No-op for tests
+    }
+    
+    func getFavoriteSets() async -> [LegoSet] {
+        return []
+    }
+}
+
+@MainActor
+final class MockLegoThemeRepository: LegoThemeRepository {
+    func fetchThemes(page: Int, pageSize: Int) async throws -> [LegoTheme] {
+        return []
+    }
+    
+    func searchThemes(query: String, page: Int, pageSize: Int) async throws -> [LegoTheme] {
+        return []
+    }
+    
+    func getThemeDetails(id: Int) async throws -> LegoTheme? {
+        return nil
+    }
+    
+    func getCachedThemes() async -> [LegoTheme] {
+        return []
+    }
+}
+
+// MARK: - Pagination Hardening Tests
+
+struct PaginationHardeningTests {
+    
+    @Test("SetsListViewModel prevents overlapping loadMore calls") 
+    func testSetsListViewModelPreventsOverlappingLoadMore() async throws {
+        // Create a mock repository that tracks call count
+        let mockRepository = MockLegoSetRepository()
+        let viewModel = SetsListViewModel(legoSetRepository: mockRepository)
+        
+        // Simulate rapid loadMore calls
+        async let task1: Void = viewModel.loadMoreSets()
+        async let task2: Void = viewModel.loadMoreSets()
+        async let task3: Void = viewModel.loadMoreSets()
+        
+        // Wait for all tasks to complete
+        let _ = await (task1, task2, task3)
+        
+        // Verify only one actual network call was made
+        #expect(mockRepository.fetchCallCount <= 1, "Expected at most 1 fetch call, got \(mockRepository.fetchCallCount)")
+        #expect(!viewModel.isLoadingMore, "Expected isLoadingMore to be false after completion")
+    }
+    
+    @Test("SetsListViewModel cancels previous loadMore when new one starts")
+    func testSetsListViewModelCancelsPreviousLoadMore() async throws {
+        let mockRepository = MockSlowLegoSetRepository()
+        let viewModel = SetsListViewModel(legoSetRepository: mockRepository)
+        
+        // Start a loadMore operation
+        let task1 = Task {
+            await viewModel.loadMoreSets()
+        }
+        
+        // Wait a bit then start another
+        try await Task.sleep(for: .milliseconds(50))
+        
+        let task2 = Task {
+            await viewModel.loadMoreSets()
+        }
+        
+        await task1.value
+        await task2.value
+        
+        // Verify that we handled cancellation properly
+        #expect(!viewModel.isLoadingMore, "Expected isLoadingMore to be false")
+        #expect(mockRepository.fetchCallCount <= 2, "Expected at most 2 fetch calls due to cancellation")
+    }
+    
+    @Test("Rapid pagination requests are properly handled")
+    func testRapidPaginationRequestsHandling() async throws {
+        let mockRepository = MockLegoSetRepository()
+        let viewModel = SetsListViewModel(legoSetRepository: mockRepository)
+        
+        // Load initial data
+        await viewModel.loadSets()
+        let initialFetchCount = mockRepository.fetchCallCount
+        
+        // Simulate stress test - rapid fire loadMore calls
+        let tasks = (1...10).map { _ in
+            Task {
+                await viewModel.loadMoreSets()
+            }
+        }
+        
+        // Wait for all to complete
+        for task in tasks {
+            await task.value
+        }
+        
+        // Should have much fewer actual calls than attempted calls
+        let totalCalls = mockRepository.fetchCallCount - initialFetchCount
+        #expect(totalCalls <= 5, "Expected at most 5 pagination calls in stress test, got \(totalCalls)")
+        #expect(!viewModel.isLoadingMore, "Expected isLoadingMore to be false after stress test")
+    }
+    
+    @Test("Task cancellation prevents race conditions")
+    func testTaskCancellationPreventsRaceConditions() async throws {
+        let mockRepository = MockSlowLegoSetRepository()
+        let viewModel = SetsListViewModel(legoSetRepository: mockRepository)
+        
+        // Start a loadMore operation
+        let task = Task {
+            await viewModel.loadMoreSets()
+        }
+        
+        // Cancel it quickly
+        task.cancel()
+        await task.value
+        
+        // Verify state is clean
+        #expect(!viewModel.isLoadingMore, "Expected isLoadingMore to be false after cancellation")
+        #expect(viewModel.currentPage == 1, "Expected currentPage to remain unchanged after cancellation")
+    }
+    
+    @Test("CategoryDetailView debouncing prevents rapid button taps")
+    func testCategoryDetailViewDebouncing() async throws {
+        // This test validates the debouncing logic conceptually
+        // In a real app test, we would test the actual CategoryDetailView
+        
+        var callCount = 0
+        let lastCallTime = Date()
+        
+        // Simulate rapid calls with debouncing logic
+        func simulateLoadMore() {
+            let now = Date()
+            guard now.timeIntervalSince(lastCallTime) > 0.5 else { return }
+            callCount += 1
+        }
+        
+        // Simulate rapid calls
+        for _ in 1...5 {
+            simulateLoadMore()
+        }
+        
+        #expect(callCount <= 1, "Expected debouncing to prevent multiple rapid calls")
+    }
+}
+
+// MARK: - Mock Implementations
+
+@MainActor
+final class MockLegoSetRepository: LegoSetRepository {
+    var fetchCallCount = 0
+    private let delay: TimeInterval
+    
+    init(delay: TimeInterval = 0.01) {
+        self.delay = delay
+    }
+    
+    func fetchSets(page: Int, pageSize: Int) async throws -> [LegoSet] {
+        fetchCallCount += 1
+        try await Task.sleep(for: .seconds(delay))
+        
+        // Return mock data
+        return [
+            LegoSet(setNum: "\(page)-1", name: "Test Set \(page)", year: 2024, themeId: 1, numParts: 100),
+            LegoSet(setNum: "\(page)-2", name: "Test Set \(page + 1)", year: 2024, themeId: 1, numParts: 200)
+        ]
+    }
+    
+    func searchSets(query: String, page: Int, pageSize: Int) async throws -> [LegoSet] {
+        return []
+    }
+    
+    func getSetDetails(setNum: String) async throws -> LegoSet? {
+        return nil
+    }
+    
+    func getCachedSets() async -> [LegoSet] {
+        return []
+    }
+    
+    func markAsFavorite(_ set: LegoSet) async throws {}
+    
+    func removeFromFavorites(_ set: LegoSet) async throws {}
+    
+    func getFavoriteSets() async -> [LegoSet] {
+        return []
+    }
+}
+
+@MainActor
+final class MockSlowLegoSetRepository: MockLegoSetRepository {
+    init() {
+        super.init(delay: 0.2) // Slower delay for cancellation testing
+    }
 }
 
 // MARK: - API Configuration Tests
@@ -627,290 +907,5 @@
                 try await dataSource.getThemeDetails(id: 1)
             }
         }
-=======
-struct SearchViewModelTests {
-    
-    @Test("SearchViewModel loads recent searches on initialization")
-    @MainActor
-    func testLoadRecentSearchesOnInit() async throws {
-        // Setup: Create test storage with some searches
-        let testStorage = TestRecentSearchesStorage()
-        testStorage.addSearch("Test Search 1")
-        testStorage.addSearch("Test Search 2")
-        
-        // Create a test SearchViewModel with mock repositories
-        let mockLegoSetRepo = MockLegoSetRepository()
-        let mockLegoThemeRepo = MockLegoThemeRepository()
-        
-        // Convert test storage to match expected type
-        let productionStorage = RecentSearchesStorage.shared
-        productionStorage.clearRecentSearches()
-        productionStorage.addSearch("Test Search 1")
-        productionStorage.addSearch("Test Search 2")
-        
-        let viewModel = SearchViewModel(
-            legoSetRepository: mockLegoSetRepo,
-            legoThemeRepository: mockLegoThemeRepo,
-            recentSearchesStorage: productionStorage
-        )
-        
-        // Verify recent searches are loaded
-        #expect(viewModel.recentSearches.count == 2)
-        #expect(viewModel.recentSearches[0] == "Test Search 2") // Most recent first
-        #expect(viewModel.recentSearches[1] == "Test Search 1")
-        
-        // Cleanup
-        productionStorage.clearRecentSearches()
-    }
-    
-    @Test("SearchViewModel persists searches when performing search")
-    @MainActor
-    func testPersistSearchOnPerform() async throws {
-        let mockLegoSetRepo = MockLegoSetRepository()
-        let mockLegoThemeRepo = MockLegoThemeRepository()
-        let testStorage = RecentSearchesStorage.shared
-        testStorage.clearRecentSearches()
-        
-        let viewModel = SearchViewModel(
-            legoSetRepository: mockLegoSetRepo,
-            legoThemeRepository: mockLegoThemeRepo,
-            recentSearchesStorage: testStorage
-        )
-        
-        // Perform a search
-        viewModel.searchText = "LEGO Castle"
-        await viewModel.performSearch()
-        
-        // Verify the search was added to recent searches
-        #expect(viewModel.recentSearches.count == 1)
-        #expect(viewModel.recentSearches[0] == "LEGO Castle")
-        
-        // Verify it's also persisted in storage
-        let persistedSearches = testStorage.loadRecentSearches()
-        #expect(persistedSearches.count == 1)
-        #expect(persistedSearches[0] == "LEGO Castle")
-        
-        // Cleanup
-        testStorage.clearRecentSearches()
-    }
-}
-
-// Mock implementations for testing
-@MainActor
-final class MockLegoSetRepository: LegoSetRepository {
-    func fetchSets(page: Int, pageSize: Int) async throws -> [LegoSet] {
-        return [] // Return empty for tests
-    }
-    
-    func searchSets(query: String, page: Int, pageSize: Int) async throws -> [LegoSet] {
-        return [] // Return empty for tests
-    }
-    
-    func getSetDetails(setNum: String) async throws -> LegoSet? {
-        return nil
-    }
-    
-    func getCachedSets() async -> [LegoSet] {
-        return []
-    }
-    
-    func markAsFavorite(_ set: LegoSet) async throws {
-        // No-op for tests
-    }
-    
-    func removeFromFavorites(_ set: LegoSet) async throws {
-        // No-op for tests
-    }
-    
-    func getFavoriteSets() async -> [LegoSet] {
-        return []
-    }
-}
-
-@MainActor
-final class MockLegoThemeRepository: LegoThemeRepository {
-    func fetchThemes(page: Int, pageSize: Int) async throws -> [LegoTheme] {
-        return []
-    }
-    
-    func searchThemes(query: String, page: Int, pageSize: Int) async throws -> [LegoTheme] {
-        return []
-    }
-    
-    func getThemeDetails(id: Int) async throws -> LegoTheme? {
-        return nil
-    }
-    
-    func getCachedThemes() async -> [LegoTheme] {
-        return []
-    }
-}
-
-// MARK: - Pagination Hardening Tests
-
-struct PaginationHardeningTests {
-    
-    @Test("SetsListViewModel prevents overlapping loadMore calls") 
-    func testSetsListViewModelPreventsOverlappingLoadMore() async throws {
-        // Create a mock repository that tracks call count
-        let mockRepository = MockLegoSetRepository()
-        let viewModel = SetsListViewModel(legoSetRepository: mockRepository)
-        
-        // Simulate rapid loadMore calls
-        async let task1: Void = viewModel.loadMoreSets()
-        async let task2: Void = viewModel.loadMoreSets()
-        async let task3: Void = viewModel.loadMoreSets()
-        
-        // Wait for all tasks to complete
-        let _ = await (task1, task2, task3)
-        
-        // Verify only one actual network call was made
-        #expect(mockRepository.fetchCallCount <= 1, "Expected at most 1 fetch call, got \(mockRepository.fetchCallCount)")
-        #expect(!viewModel.isLoadingMore, "Expected isLoadingMore to be false after completion")
-    }
-    
-    @Test("SetsListViewModel cancels previous loadMore when new one starts")
-    func testSetsListViewModelCancelsPreviousLoadMore() async throws {
-        let mockRepository = MockSlowLegoSetRepository()
-        let viewModel = SetsListViewModel(legoSetRepository: mockRepository)
-        
-        // Start a loadMore operation
-        let task1 = Task {
-            await viewModel.loadMoreSets()
-        }
-        
-        // Wait a bit then start another
-        try await Task.sleep(for: .milliseconds(50))
-        
-        let task2 = Task {
-            await viewModel.loadMoreSets()
-        }
-        
-        await task1.value
-        await task2.value
-        
-        // Verify that we handled cancellation properly
-        #expect(!viewModel.isLoadingMore, "Expected isLoadingMore to be false")
-        #expect(mockRepository.fetchCallCount <= 2, "Expected at most 2 fetch calls due to cancellation")
-    }
-    
-    @Test("Rapid pagination requests are properly handled")
-    func testRapidPaginationRequestsHandling() async throws {
-        let mockRepository = MockLegoSetRepository()
-        let viewModel = SetsListViewModel(legoSetRepository: mockRepository)
-        
-        // Load initial data
-        await viewModel.loadSets()
-        let initialFetchCount = mockRepository.fetchCallCount
-        
-        // Simulate stress test - rapid fire loadMore calls
-        let tasks = (1...10).map { _ in
-            Task {
-                await viewModel.loadMoreSets()
-            }
-        }
-        
-        // Wait for all to complete
-        for task in tasks {
-            await task.value
-        }
-        
-        // Should have much fewer actual calls than attempted calls
-        let totalCalls = mockRepository.fetchCallCount - initialFetchCount
-        #expect(totalCalls <= 5, "Expected at most 5 pagination calls in stress test, got \(totalCalls)")
-        #expect(!viewModel.isLoadingMore, "Expected isLoadingMore to be false after stress test")
-    }
-    
-    @Test("Task cancellation prevents race conditions")
-    func testTaskCancellationPreventsRaceConditions() async throws {
-        let mockRepository = MockSlowLegoSetRepository()
-        let viewModel = SetsListViewModel(legoSetRepository: mockRepository)
-        
-        // Start a loadMore operation
-        let task = Task {
-            await viewModel.loadMoreSets()
-        }
-        
-        // Cancel it quickly
-        task.cancel()
-        await task.value
-        
-        // Verify state is clean
-        #expect(!viewModel.isLoadingMore, "Expected isLoadingMore to be false after cancellation")
-        #expect(viewModel.currentPage == 1, "Expected currentPage to remain unchanged after cancellation")
-    }
-    
-    @Test("CategoryDetailView debouncing prevents rapid button taps")
-    func testCategoryDetailViewDebouncing() async throws {
-        // This test validates the debouncing logic conceptually
-        // In a real app test, we would test the actual CategoryDetailView
-        
-        var callCount = 0
-        let lastCallTime = Date()
-        
-        // Simulate rapid calls with debouncing logic
-        func simulateLoadMore() {
-            let now = Date()
-            guard now.timeIntervalSince(lastCallTime) > 0.5 else { return }
-            callCount += 1
-        }
-        
-        // Simulate rapid calls
-        for _ in 1...5 {
-            simulateLoadMore()
-        }
-        
-        #expect(callCount <= 1, "Expected debouncing to prevent multiple rapid calls")
-    }
-}
-
-// MARK: - Mock Implementations
-
-@MainActor
-final class MockLegoSetRepository: LegoSetRepository {
-    var fetchCallCount = 0
-    private let delay: TimeInterval
-    
-    init(delay: TimeInterval = 0.01) {
-        self.delay = delay
-    }
-    
-    func fetchSets(page: Int, pageSize: Int) async throws -> [LegoSet] {
-        fetchCallCount += 1
-        try await Task.sleep(for: .seconds(delay))
-        
-        // Return mock data
-        return [
-            LegoSet(setNum: "\(page)-1", name: "Test Set \(page)", year: 2024, themeId: 1, numParts: 100),
-            LegoSet(setNum: "\(page)-2", name: "Test Set \(page + 1)", year: 2024, themeId: 1, numParts: 200)
-        ]
-    }
-    
-    func searchSets(query: String, page: Int, pageSize: Int) async throws -> [LegoSet] {
-        return []
-    }
-    
-    func getSetDetails(setNum: String) async throws -> LegoSet? {
-        return nil
-    }
-    
-    func getCachedSets() async -> [LegoSet] {
-        return []
-    }
-    
-    func markAsFavorite(_ set: LegoSet) async throws {}
-    
-    func removeFromFavorites(_ set: LegoSet) async throws {}
-    
-    func getFavoriteSets() async -> [LegoSet] {
-        return []
-    }
-}
-
-@MainActor
-final class MockSlowLegoSetRepository: MockLegoSetRepository {
-    init() {
-        super.init(delay: 0.2) // Slower delay for cancellation testing
->>>>>>> 479568dc
     }
 }