--- conflicted
+++ resolved
@@ -6,12 +6,9 @@
 //
 
 import Testing
-<<<<<<< HEAD
-=======
 import Foundation
 import SwiftData
  
->>>>>>> 3b728438
 @testable import Brixie
 
 // MARK: - Mock Data Sources
@@ -824,7 +821,537 @@
     }
 }
 
-<<<<<<< HEAD
+// Test helper class that uses a separate UserDefaults suite for testing
+@MainActor
+final class TestRecentSearchesStorage {
+    let userDefaults: UserDefaults
+    let storageKey = "test_recentSearches"
+    private let maxSearches = 5
+    
+    init() {
+        // Use a test-specific UserDefaults suite
+        self.userDefaults = UserDefaults(suiteName: "BrixieTestSuite") ?? UserDefaults.standard
+        // Clear any existing test data
+        clearRecentSearches()
+    }
+    
+    func loadRecentSearches() -> [String] {
+        guard let data = userDefaults.data(forKey: storageKey) else {
+            return []
+        }
+        
+        do {
+            let searches = try JSONDecoder().decode([String].self, from: data)
+            return Array(searches.prefix(maxSearches))
+        } catch {
+            userDefaults.removeObject(forKey: storageKey)
+            return []
+        }
+    }
+    
+    func saveRecentSearches(_ searches: [String]) {
+        let limitedSearches = Array(searches.prefix(maxSearches))
+        
+        do {
+            let data = try JSONEncoder().encode(limitedSearches)
+            userDefaults.set(data, forKey: storageKey)
+        } catch {
+            // Handle encoding failure silently in tests
+        }
+    }
+    
+    func addSearch(_ search: String) {
+        var searches = loadRecentSearches()
+        searches.removeAll { $0 == search }
+        searches.insert(search, at: 0)
+        saveRecentSearches(searches)
+    }
+    
+    func clearRecentSearches() {
+        userDefaults.removeObject(forKey: storageKey)
+    }
+}
+
+struct SearchViewModelTests {
+    @Test("SearchViewModel loads recent searches on initialization")
+    @MainActor
+    func testLoadRecentSearchesOnInit() async throws {
+        // Setup: Create test storage with some searches
+        let testStorage = TestRecentSearchesStorage()
+        testStorage.addSearch("Test Search 1")
+        testStorage.addSearch("Test Search 2")
+        
+        // Create a test SearchViewModel with mock repositories
+        let mockLegoSetRepo = MockLegoSetRepository()
+        let mockLegoThemeRepo = MockLegoThemeRepository()
+        
+        // Convert test storage to match expected type
+        let productionStorage = RecentSearchesStorage.shared
+        productionStorage.clearRecentSearches()
+        productionStorage.addSearch("Test Search 1")
+        productionStorage.addSearch("Test Search 2")
+        
+        let viewModel = SearchViewModel(
+            legoSetRepository: mockLegoSetRepo,
+            legoThemeRepository: mockLegoThemeRepo,
+            recentSearchesStorage: productionStorage
+        )
+        
+        // Verify recent searches are loaded
+        #expect(viewModel.recentSearches.count == 2)
+        #expect(viewModel.recentSearches[0] == "Test Search 2") // Most recent first
+        #expect(viewModel.recentSearches[1] == "Test Search 1")
+        
+        // Cleanup
+        productionStorage.clearRecentSearches()
+    }
+    
+    @Test("SearchViewModel persists searches when performing search")
+    @MainActor
+    func testPersistSearchOnPerform() async throws {
+        let mockLegoSetRepo = MockLegoSetRepository()
+        let mockLegoThemeRepo = MockLegoThemeRepository()
+        let testStorage = RecentSearchesStorage.shared
+        testStorage.clearRecentSearches()
+        
+        let viewModel = SearchViewModel(
+            legoSetRepository: mockLegoSetRepo,
+            legoThemeRepository: mockLegoThemeRepo,
+            recentSearchesStorage: testStorage
+        )
+        
+        // Perform a search
+        viewModel.searchText = "LEGO Castle"
+        await viewModel.performSearch()
+        
+        // Verify the search was added to recent searches
+        #expect(viewModel.recentSearches.count == 1)
+        #expect(viewModel.recentSearches[0] == "LEGO Castle")
+        
+        // Verify it's also persisted in storage
+        let persistedSearches = testStorage.loadRecentSearches()
+        #expect(persistedSearches.count == 1)
+        #expect(persistedSearches[0] == "LEGO Castle")
+        
+        // Cleanup
+        testStorage.clearRecentSearches()
+    }
+}
+
+// Mock implementations for testing
+@MainActor
+final class MockLegoSetRepository: LegoSetRepository {
+    func fetchSets(page: Int, pageSize: Int) async throws -> [LegoSet] {
+        return [] // Return empty for tests
+    }
+    
+    func searchSets(query: String, page: Int, pageSize: Int) async throws -> [LegoSet] {
+        return [] // Return empty for tests
+    }
+    
+    func getSetDetails(setNum: String) async throws -> LegoSet? {
+        return nil
+    }
+    
+    func getCachedSets() async -> [LegoSet] {
+        return []
+    }
+    
+    func markAsFavorite(_ set: LegoSet) async throws {
+        // No-op for tests
+    }
+    
+    func removeFromFavorites(_ set: LegoSet) async throws {
+        // No-op for tests
+    }
+    
+    func getFavoriteSets() async -> [LegoSet] {
+        return []
+    }
+}
+
+@MainActor
+final class MockLegoThemeRepository: LegoThemeRepository {
+    func fetchThemes(page: Int, pageSize: Int) async throws -> [LegoTheme] {
+        return []
+    }
+    
+    func searchThemes(query: String, page: Int, pageSize: Int) async throws -> [LegoTheme] {
+        return []
+    }
+    
+    func getThemeDetails(id: Int) async throws -> LegoTheme? {
+        return nil
+    }
+    
+    func getCachedThemes() async -> [LegoTheme] {
+        return []
+    }
+}
+
+// MARK: - Pagination Hardening Tests
+
+struct PaginationHardeningTests {
+    @Test("SetsListViewModel prevents overlapping loadMore calls") 
+    func testSetsListViewModelPreventsOverlappingLoadMore() async throws {
+        // Create a mock repository that tracks call count
+        let mockRepository = MockLegoSetRepository()
+        let viewModel = SetsListViewModel(legoSetRepository: mockRepository)
+        
+        // Simulate rapid loadMore calls
+        async let task1: Void = viewModel.loadMoreSets()
+        async let task2: Void = viewModel.loadMoreSets()
+        async let task3: Void = viewModel.loadMoreSets()
+        
+        // Wait for all tasks to complete
+        _ = await (task1, task2, task3)
+        
+        // Verify only one actual network call was made
+        #expect(mockRepository.fetchCallCount <= 1, "Expected at most 1 fetch call, got \(mockRepository.fetchCallCount)")
+        #expect(!viewModel.isLoadingMore, "Expected isLoadingMore to be false after completion")
+    }
+    
+    @Test("SetsListViewModel cancels previous loadMore when new one starts")
+    func testSetsListViewModelCancelsPreviousLoadMore() async throws {
+        let mockRepository = MockSlowLegoSetRepository()
+        let viewModel = SetsListViewModel(legoSetRepository: mockRepository)
+        
+        // Start a loadMore operation
+        let task1 = Task {
+            await viewModel.loadMoreSets()
+        }
+        
+        // Wait a bit then start another
+        try await Task.sleep(for: .milliseconds(50))
+        
+        let task2 = Task {
+            await viewModel.loadMoreSets()
+        }
+        
+        await task1.value
+        await task2.value
+        
+        // Verify that we handled cancellation properly
+        #expect(!viewModel.isLoadingMore, "Expected isLoadingMore to be false")
+        #expect(mockRepository.fetchCallCount <= 2, "Expected at most 2 fetch calls due to cancellation")
+    }
+    
+    @Test("Rapid pagination requests are properly handled")
+    func testRapidPaginationRequestsHandling() async throws {
+        let mockRepository = MockLegoSetRepository()
+        let viewModel = SetsListViewModel(legoSetRepository: mockRepository)
+        
+        // Load initial data
+        await viewModel.loadSets()
+        let initialFetchCount = mockRepository.fetchCallCount
+        
+        // Simulate stress test - rapid fire loadMore calls
+        let tasks = (1...10).map { _ in
+            Task {
+                await viewModel.loadMoreSets()
+            }
+        }
+        
+        // Wait for all to complete
+        for task in tasks {
+            await task.value
+        }
+        
+        // Should have much fewer actual calls than attempted calls
+        let totalCalls = mockRepository.fetchCallCount - initialFetchCount
+        #expect(totalCalls <= 5, "Expected at most 5 pagination calls in stress test, got \(totalCalls)")
+        #expect(!viewModel.isLoadingMore, "Expected isLoadingMore to be false after stress test")
+    }
+    
+    @Test("Task cancellation prevents race conditions")
+    func testTaskCancellationPreventsRaceConditions() async throws {
+        let mockRepository = MockSlowLegoSetRepository()
+        let viewModel = SetsListViewModel(legoSetRepository: mockRepository)
+        
+        // Start a loadMore operation
+        let task = Task {
+            await viewModel.loadMoreSets()
+        }
+        
+        // Cancel it quickly
+        task.cancel()
+        await task.value
+        
+        // Verify state is clean
+        #expect(!viewModel.isLoadingMore, "Expected isLoadingMore to be false after cancellation")
+        #expect(viewModel.currentPage == 1, "Expected currentPage to remain unchanged after cancellation")
+    }
+    
+    @Test("CategoryDetailView debouncing prevents rapid button taps")
+    func testCategoryDetailViewDebouncing() async throws {
+        // This test validates the debouncing logic conceptually
+        // In a real app test, we would test the actual CategoryDetailView
+        
+        var callCount = 0
+        let lastCallTime = Date()
+        
+        // Simulate rapid calls with debouncing logic
+        func simulateLoadMore() {
+            let now = Date()
+            guard now.timeIntervalSince(lastCallTime) > 0.5 else { return }
+            callCount += 1
+        }
+        
+        // Simulate rapid calls
+        for _ in 1...5 {
+            simulateLoadMore()
+        }
+        
+        #expect(callCount <= 1, "Expected debouncing to prevent multiple rapid calls")
+    }
+}
+
+// MARK: - Mock Implementations
+
+@MainActor
+final class MockLegoSetRepository: LegoSetRepository {
+    var fetchCallCount = 0
+    private let delay: TimeInterval
+    
+    init(delay: TimeInterval = 0.01) {
+        self.delay = delay
+    }
+    
+    func fetchSets(page: Int, pageSize: Int) async throws -> [LegoSet] {
+        fetchCallCount += 1
+        try await Task.sleep(for: .seconds(delay))
+        
+        // Return mock data
+        return [
+            LegoSet(setNum: "\(page)-1", name: "Test Set \(page)", year: 2_024, themeId: 1, numParts: 100),
+            LegoSet(setNum: "\(page)-2", name: "Test Set \(page + 1)", year: 2_024, themeId: 1, numParts: 200)
+        ]
+    }
+    
+    func searchSets(query: String, page: Int, pageSize: Int) async throws -> [LegoSet] {
+        return []
+    }
+    
+    func getSetDetails(setNum: String) async throws -> LegoSet? {
+        return nil
+    }
+    
+    func getCachedSets() async -> [LegoSet] {
+        return []
+    }
+    
+    func markAsFavorite(_ set: LegoSet) async throws {}
+    
+    func removeFromFavorites(_ set: LegoSet) async throws {}
+    
+    func getFavoriteSets() async -> [LegoSet] {
+        return []
+    }
+}
+
+@MainActor
+final class MockSlowLegoSetRepository: MockLegoSetRepository {
+    init() {
+        super.init(delay: 0.2) // Slower delay for cancellation testing
+    }
+}
+
+// MARK: - API Configuration Tests
+
+struct APIConfigurationTests {
+    @Test("API Configuration Service initialization")
+    @MainActor
+    func testAPIConfigurationServiceInitialization() async throws {
+        let service = APIConfigurationService()
+        
+        // Service should initialize without errors
+        #expect(service != nil)
+    }
+    
+    @Test("API key validation")
+    @MainActor
+    func testAPIKeyValidation() async throws {
+        let service = APIConfigurationService()
+        
+        // Valid API key format
+        let validKey = "abcdef1234567890abcdef1234567890abcdef12"
+        #expect(service.isValidAPIKeyFormat(validKey))
+        
+        // Invalid - too short
+        let shortKey = "abc123"
+        #expect(!service.isValidAPIKeyFormat(shortKey))
+        
+        // Invalid - contains special characters
+        let invalidKey = "abcdef123456-invalid-key-format!"
+        #expect(!service.isValidAPIKeyFormat(invalidKey))
+        
+        // Invalid - empty
+        #expect(!service.isValidAPIKeyFormat(""))
+        
+        // Invalid - only whitespace
+        #expect(!service.isValidAPIKeyFormat("   "))
+    }
+    
+    @Test("User API key override")
+    @MainActor
+    func testUserAPIKeyOverride() async throws {
+        let service = APIConfigurationService()
+        let testKey = "abcdef1234567890abcdef1234567890abcdef12"
+        
+        // Initially no user override
+        #expect(!service.hasUserOverride)
+        
+        // Set user API key
+        service.userApiKey = testKey
+        #expect(service.hasUserOverride)
+        #expect(service.currentAPIKey == testKey)
+        
+        // Clear user override
+        service.clearUserOverride()
+        #expect(!service.hasUserOverride)
+        #expect(service.userApiKey.isEmpty)
+    }
+    
+    @Test("Configuration status messages")
+    @MainActor
+    func testConfigurationStatus() async throws {
+        let service = APIConfigurationService()
+        
+        // Initially should show embedded or no key status
+        let initialStatus = service.configurationStatus
+        #expect(initialStatus.contains("embedded") || initialStatus.contains("No API key"))
+        
+        // After setting user key
+        service.userApiKey = "abcdef1234567890abcdef1234567890abcdef12"
+        #expect(service.configurationStatus.contains("custom"))
+    }
+    
+    @Test("Valid API key detection")
+    @MainActor
+    func testValidAPIKeyDetection() async throws {
+        let service = APIConfigurationService()
+        
+        // Test with valid user key
+        service.userApiKey = "abcdef1234567890abcdef1234567890abcdef12"
+        #expect(service.hasValidAPIKey)
+        
+        // Test with empty user key (falls back to embedded)
+        service.clearUserOverride()
+        // hasValidAPIKey depends on GeneratedConfiguration which may or may not have embedded key
+        // This is expected behavior
+    }
+}
+
+// MARK: - DI Container Tests
+
+struct DIContainerTests {
+    @Test("DI Container provides API Configuration Service")
+    @MainActor
+    func testDIContainerProvidesAPIConfiguration() async throws {
+        let container = DIContainer.shared
+        
+        #expect(container.apiConfigurationService != nil)
+        #expect(container.apiConfigurationService is APIConfigurationService)
+    }
+    
+    @Test("Remote data sources receive API configuration")
+    @MainActor
+    func testRemoteDataSourcesReceiveAPIConfiguration() async throws {
+        let container = DIContainer.shared
+        
+        let legoSetDataSource = container.makeLegoSetRemoteDataSource()
+        let legoThemeDataSource = container.makeLegoThemeRemoteDataSource()
+        
+        // Data sources should be created successfully
+        #expect(legoSetDataSource != nil)
+        #expect(legoThemeDataSource != nil)
+        
+        // They should be implementation types that accept API configuration
+        #expect(legoSetDataSource is LegoSetRemoteDataSourceImpl)
+        #expect(legoThemeDataSource is LegoThemeRemoteDataSourceImpl)
+    }
+    
+    @Test("Repositories are properly constructed")
+    @MainActor
+    func testRepositoryConstruction() async throws {
+        let container = DIContainer.shared
+        
+        let legoSetRepo = container.makeLegoSetRepository()
+        let legoThemeRepo = container.makeLegoThemeRepository()
+        
+        #expect(legoSetRepo != nil)
+        #expect(legoThemeRepo != nil)
+        #expect(legoSetRepo is LegoSetRepositoryImpl)
+        #expect(legoThemeRepo is LegoThemeRepositoryImpl)
+    }
+    
+    @Test("ViewModels are properly constructed")
+    @MainActor
+    func testViewModelConstruction() async throws {
+        let container = DIContainer.shared
+        
+        let setsListVM = container.makeSetsListViewModel()
+        let categoriesVM = container.makeCategoriesViewModel()
+        let searchVM = container.makeSearchViewModel()
+        
+        #expect(setsListVM != nil)
+        #expect(categoriesVM != nil)
+        #expect(searchVM != nil)
+    }
+}
+
+// MARK: - Remote Data Source Tests
+
+struct RemoteDataSourceTests {
+    @Test("LegoSetRemoteDataSource handles missing API key")
+    @MainActor
+    func testLegoSetRemoteDataSourceMissingAPIKey() async throws {
+        // Create service with no API key
+        let apiConfig = APIConfigurationService()
+        apiConfig.clearUserOverride() // Ensure no user key
+        
+        let dataSource = LegoSetRemoteDataSourceImpl(apiConfiguration: apiConfig)
+        
+        // Calls should throw API key missing error when no valid key
+        if !apiConfig.hasValidAPIKey {
+            await #expect(throws: BrixieError.apiKeyMissing) {
+                try await dataSource.fetchSets(page: 1, pageSize: 20)
+            }
+            
+            await #expect(throws: BrixieError.apiKeyMissing) {
+                try await dataSource.searchSets(query: "test", page: 1, pageSize: 20)
+            }
+            
+            await #expect(throws: BrixieError.apiKeyMissing) {
+                try await dataSource.getSetDetails(setNum: "10001-1")
+            }
+        }
+    }
+    
+    @Test("LegoThemeRemoteDataSource handles missing API key")
+    @MainActor
+    func testLegoThemeRemoteDataSourceMissingAPIKey() async throws {
+        // Create service with no API key
+        let apiConfig = APIConfigurationService()
+        apiConfig.clearUserOverride() // Ensure no user key
+        
+        let dataSource = LegoThemeRemoteDataSourceImpl(apiConfiguration: apiConfig)
+        
+        // Calls should throw API key missing error when no valid key
+        if !apiConfig.hasValidAPIKey {
+            await #expect(throws: BrixieError.apiKeyMissing) {
+                try await dataSource.fetchThemes(page: 1, pageSize: 20)
+            }
+            
+            await #expect(throws: BrixieError.apiKeyMissing) {
+                try await dataSource.searchThemes(query: "test", page: 1, pageSize: 20)
+            }
+            
+            await #expect(throws: BrixieError.apiKeyMissing) {
+                try await dataSource.getThemeDetails(id: 1)
+            }
+        }
+    }
 }
 
 // MARK: - Localization Tests
@@ -899,537 +1426,6 @@
         
         for stringCase in testCases {
             #expect(!stringCase.localized.isEmpty, "String case \(stringCase) should not be empty")
-=======
-// Test helper class that uses a separate UserDefaults suite for testing
-@MainActor
-final class TestRecentSearchesStorage {
-    let userDefaults: UserDefaults
-    let storageKey = "test_recentSearches"
-    private let maxSearches = 5
-    
-    init() {
-        // Use a test-specific UserDefaults suite
-        self.userDefaults = UserDefaults(suiteName: "BrixieTestSuite") ?? UserDefaults.standard
-        // Clear any existing test data
-        clearRecentSearches()
-    }
-    
-    func loadRecentSearches() -> [String] {
-        guard let data = userDefaults.data(forKey: storageKey) else {
-            return []
-        }
-        
-        do {
-            let searches = try JSONDecoder().decode([String].self, from: data)
-            return Array(searches.prefix(maxSearches))
-        } catch {
-            userDefaults.removeObject(forKey: storageKey)
-            return []
-        }
-    }
-    
-    func saveRecentSearches(_ searches: [String]) {
-        let limitedSearches = Array(searches.prefix(maxSearches))
-        
-        do {
-            let data = try JSONEncoder().encode(limitedSearches)
-            userDefaults.set(data, forKey: storageKey)
-        } catch {
-            // Handle encoding failure silently in tests
-        }
-    }
-    
-    func addSearch(_ search: String) {
-        var searches = loadRecentSearches()
-        searches.removeAll { $0 == search }
-        searches.insert(search, at: 0)
-        saveRecentSearches(searches)
-    }
-    
-    func clearRecentSearches() {
-        userDefaults.removeObject(forKey: storageKey)
-    }
-}
-
-struct SearchViewModelTests {
-    @Test("SearchViewModel loads recent searches on initialization")
-    @MainActor
-    func testLoadRecentSearchesOnInit() async throws {
-        // Setup: Create test storage with some searches
-        let testStorage = TestRecentSearchesStorage()
-        testStorage.addSearch("Test Search 1")
-        testStorage.addSearch("Test Search 2")
-        
-        // Create a test SearchViewModel with mock repositories
-        let mockLegoSetRepo = MockLegoSetRepository()
-        let mockLegoThemeRepo = MockLegoThemeRepository()
-        
-        // Convert test storage to match expected type
-        let productionStorage = RecentSearchesStorage.shared
-        productionStorage.clearRecentSearches()
-        productionStorage.addSearch("Test Search 1")
-        productionStorage.addSearch("Test Search 2")
-        
-        let viewModel = SearchViewModel(
-            legoSetRepository: mockLegoSetRepo,
-            legoThemeRepository: mockLegoThemeRepo,
-            recentSearchesStorage: productionStorage
-        )
-        
-        // Verify recent searches are loaded
-        #expect(viewModel.recentSearches.count == 2)
-        #expect(viewModel.recentSearches[0] == "Test Search 2") // Most recent first
-        #expect(viewModel.recentSearches[1] == "Test Search 1")
-        
-        // Cleanup
-        productionStorage.clearRecentSearches()
-    }
-    
-    @Test("SearchViewModel persists searches when performing search")
-    @MainActor
-    func testPersistSearchOnPerform() async throws {
-        let mockLegoSetRepo = MockLegoSetRepository()
-        let mockLegoThemeRepo = MockLegoThemeRepository()
-        let testStorage = RecentSearchesStorage.shared
-        testStorage.clearRecentSearches()
-        
-        let viewModel = SearchViewModel(
-            legoSetRepository: mockLegoSetRepo,
-            legoThemeRepository: mockLegoThemeRepo,
-            recentSearchesStorage: testStorage
-        )
-        
-        // Perform a search
-        viewModel.searchText = "LEGO Castle"
-        await viewModel.performSearch()
-        
-        // Verify the search was added to recent searches
-        #expect(viewModel.recentSearches.count == 1)
-        #expect(viewModel.recentSearches[0] == "LEGO Castle")
-        
-        // Verify it's also persisted in storage
-        let persistedSearches = testStorage.loadRecentSearches()
-        #expect(persistedSearches.count == 1)
-        #expect(persistedSearches[0] == "LEGO Castle")
-        
-        // Cleanup
-        testStorage.clearRecentSearches()
-    }
-}
-
-// Mock implementations for testing
-@MainActor
-final class MockLegoSetRepository: LegoSetRepository {
-    func fetchSets(page: Int, pageSize: Int) async throws -> [LegoSet] {
-        return [] // Return empty for tests
-    }
-    
-    func searchSets(query: String, page: Int, pageSize: Int) async throws -> [LegoSet] {
-        return [] // Return empty for tests
-    }
-    
-    func getSetDetails(setNum: String) async throws -> LegoSet? {
-        return nil
-    }
-    
-    func getCachedSets() async -> [LegoSet] {
-        return []
-    }
-    
-    func markAsFavorite(_ set: LegoSet) async throws {
-        // No-op for tests
-    }
-    
-    func removeFromFavorites(_ set: LegoSet) async throws {
-        // No-op for tests
-    }
-    
-    func getFavoriteSets() async -> [LegoSet] {
-        return []
-    }
-}
-
-@MainActor
-final class MockLegoThemeRepository: LegoThemeRepository {
-    func fetchThemes(page: Int, pageSize: Int) async throws -> [LegoTheme] {
-        return []
-    }
-    
-    func searchThemes(query: String, page: Int, pageSize: Int) async throws -> [LegoTheme] {
-        return []
-    }
-    
-    func getThemeDetails(id: Int) async throws -> LegoTheme? {
-        return nil
-    }
-    
-    func getCachedThemes() async -> [LegoTheme] {
-        return []
-    }
-}
-
-// MARK: - Pagination Hardening Tests
-
-struct PaginationHardeningTests {
-    @Test("SetsListViewModel prevents overlapping loadMore calls") 
-    func testSetsListViewModelPreventsOverlappingLoadMore() async throws {
-        // Create a mock repository that tracks call count
-        let mockRepository = MockLegoSetRepository()
-        let viewModel = SetsListViewModel(legoSetRepository: mockRepository)
-        
-        // Simulate rapid loadMore calls
-        async let task1: Void = viewModel.loadMoreSets()
-        async let task2: Void = viewModel.loadMoreSets()
-        async let task3: Void = viewModel.loadMoreSets()
-        
-        // Wait for all tasks to complete
-        _ = await (task1, task2, task3)
-        
-        // Verify only one actual network call was made
-        #expect(mockRepository.fetchCallCount <= 1, "Expected at most 1 fetch call, got \(mockRepository.fetchCallCount)")
-        #expect(!viewModel.isLoadingMore, "Expected isLoadingMore to be false after completion")
-    }
-    
-    @Test("SetsListViewModel cancels previous loadMore when new one starts")
-    func testSetsListViewModelCancelsPreviousLoadMore() async throws {
-        let mockRepository = MockSlowLegoSetRepository()
-        let viewModel = SetsListViewModel(legoSetRepository: mockRepository)
-        
-        // Start a loadMore operation
-        let task1 = Task {
-            await viewModel.loadMoreSets()
-        }
-        
-        // Wait a bit then start another
-        try await Task.sleep(for: .milliseconds(50))
-        
-        let task2 = Task {
-            await viewModel.loadMoreSets()
-        }
-        
-        await task1.value
-        await task2.value
-        
-        // Verify that we handled cancellation properly
-        #expect(!viewModel.isLoadingMore, "Expected isLoadingMore to be false")
-        #expect(mockRepository.fetchCallCount <= 2, "Expected at most 2 fetch calls due to cancellation")
-    }
-    
-    @Test("Rapid pagination requests are properly handled")
-    func testRapidPaginationRequestsHandling() async throws {
-        let mockRepository = MockLegoSetRepository()
-        let viewModel = SetsListViewModel(legoSetRepository: mockRepository)
-        
-        // Load initial data
-        await viewModel.loadSets()
-        let initialFetchCount = mockRepository.fetchCallCount
-        
-        // Simulate stress test - rapid fire loadMore calls
-        let tasks = (1...10).map { _ in
-            Task {
-                await viewModel.loadMoreSets()
-            }
-        }
-        
-        // Wait for all to complete
-        for task in tasks {
-            await task.value
-        }
-        
-        // Should have much fewer actual calls than attempted calls
-        let totalCalls = mockRepository.fetchCallCount - initialFetchCount
-        #expect(totalCalls <= 5, "Expected at most 5 pagination calls in stress test, got \(totalCalls)")
-        #expect(!viewModel.isLoadingMore, "Expected isLoadingMore to be false after stress test")
-    }
-    
-    @Test("Task cancellation prevents race conditions")
-    func testTaskCancellationPreventsRaceConditions() async throws {
-        let mockRepository = MockSlowLegoSetRepository()
-        let viewModel = SetsListViewModel(legoSetRepository: mockRepository)
-        
-        // Start a loadMore operation
-        let task = Task {
-            await viewModel.loadMoreSets()
-        }
-        
-        // Cancel it quickly
-        task.cancel()
-        await task.value
-        
-        // Verify state is clean
-        #expect(!viewModel.isLoadingMore, "Expected isLoadingMore to be false after cancellation")
-        #expect(viewModel.currentPage == 1, "Expected currentPage to remain unchanged after cancellation")
-    }
-    
-    @Test("CategoryDetailView debouncing prevents rapid button taps")
-    func testCategoryDetailViewDebouncing() async throws {
-        // This test validates the debouncing logic conceptually
-        // In a real app test, we would test the actual CategoryDetailView
-        
-        var callCount = 0
-        let lastCallTime = Date()
-        
-        // Simulate rapid calls with debouncing logic
-        func simulateLoadMore() {
-            let now = Date()
-            guard now.timeIntervalSince(lastCallTime) > 0.5 else { return }
-            callCount += 1
-        }
-        
-        // Simulate rapid calls
-        for _ in 1...5 {
-            simulateLoadMore()
-        }
-        
-        #expect(callCount <= 1, "Expected debouncing to prevent multiple rapid calls")
-    }
-}
-
-// MARK: - Mock Implementations
-
-@MainActor
-final class MockLegoSetRepository: LegoSetRepository {
-    var fetchCallCount = 0
-    private let delay: TimeInterval
-    
-    init(delay: TimeInterval = 0.01) {
-        self.delay = delay
-    }
-    
-    func fetchSets(page: Int, pageSize: Int) async throws -> [LegoSet] {
-        fetchCallCount += 1
-        try await Task.sleep(for: .seconds(delay))
-        
-        // Return mock data
-        return [
-            LegoSet(setNum: "\(page)-1", name: "Test Set \(page)", year: 2_024, themeId: 1, numParts: 100),
-            LegoSet(setNum: "\(page)-2", name: "Test Set \(page + 1)", year: 2_024, themeId: 1, numParts: 200)
-        ]
-    }
-    
-    func searchSets(query: String, page: Int, pageSize: Int) async throws -> [LegoSet] {
-        return []
-    }
-    
-    func getSetDetails(setNum: String) async throws -> LegoSet? {
-        return nil
-    }
-    
-    func getCachedSets() async -> [LegoSet] {
-        return []
-    }
-    
-    func markAsFavorite(_ set: LegoSet) async throws {}
-    
-    func removeFromFavorites(_ set: LegoSet) async throws {}
-    
-    func getFavoriteSets() async -> [LegoSet] {
-        return []
-    }
-}
-
-@MainActor
-final class MockSlowLegoSetRepository: MockLegoSetRepository {
-    init() {
-        super.init(delay: 0.2) // Slower delay for cancellation testing
-    }
-}
-
-// MARK: - API Configuration Tests
-
-struct APIConfigurationTests {
-    @Test("API Configuration Service initialization")
-    @MainActor
-    func testAPIConfigurationServiceInitialization() async throws {
-        let service = APIConfigurationService()
-        
-        // Service should initialize without errors
-        #expect(service != nil)
-    }
-    
-    @Test("API key validation")
-    @MainActor
-    func testAPIKeyValidation() async throws {
-        let service = APIConfigurationService()
-        
-        // Valid API key format
-        let validKey = "abcdef1234567890abcdef1234567890abcdef12"
-        #expect(service.isValidAPIKeyFormat(validKey))
-        
-        // Invalid - too short
-        let shortKey = "abc123"
-        #expect(!service.isValidAPIKeyFormat(shortKey))
-        
-        // Invalid - contains special characters
-        let invalidKey = "abcdef123456-invalid-key-format!"
-        #expect(!service.isValidAPIKeyFormat(invalidKey))
-        
-        // Invalid - empty
-        #expect(!service.isValidAPIKeyFormat(""))
-        
-        // Invalid - only whitespace
-        #expect(!service.isValidAPIKeyFormat("   "))
-    }
-    
-    @Test("User API key override")
-    @MainActor
-    func testUserAPIKeyOverride() async throws {
-        let service = APIConfigurationService()
-        let testKey = "abcdef1234567890abcdef1234567890abcdef12"
-        
-        // Initially no user override
-        #expect(!service.hasUserOverride)
-        
-        // Set user API key
-        service.userApiKey = testKey
-        #expect(service.hasUserOverride)
-        #expect(service.currentAPIKey == testKey)
-        
-        // Clear user override
-        service.clearUserOverride()
-        #expect(!service.hasUserOverride)
-        #expect(service.userApiKey.isEmpty)
-    }
-    
-    @Test("Configuration status messages")
-    @MainActor
-    func testConfigurationStatus() async throws {
-        let service = APIConfigurationService()
-        
-        // Initially should show embedded or no key status
-        let initialStatus = service.configurationStatus
-        #expect(initialStatus.contains("embedded") || initialStatus.contains("No API key"))
-        
-        // After setting user key
-        service.userApiKey = "abcdef1234567890abcdef1234567890abcdef12"
-        #expect(service.configurationStatus.contains("custom"))
-    }
-    
-    @Test("Valid API key detection")
-    @MainActor
-    func testValidAPIKeyDetection() async throws {
-        let service = APIConfigurationService()
-        
-        // Test with valid user key
-        service.userApiKey = "abcdef1234567890abcdef1234567890abcdef12"
-        #expect(service.hasValidAPIKey)
-        
-        // Test with empty user key (falls back to embedded)
-        service.clearUserOverride()
-        // hasValidAPIKey depends on GeneratedConfiguration which may or may not have embedded key
-        // This is expected behavior
-    }
-}
-
-// MARK: - DI Container Tests
-
-struct DIContainerTests {
-    @Test("DI Container provides API Configuration Service")
-    @MainActor
-    func testDIContainerProvidesAPIConfiguration() async throws {
-        let container = DIContainer.shared
-        
-        #expect(container.apiConfigurationService != nil)
-        #expect(container.apiConfigurationService is APIConfigurationService)
-    }
-    
-    @Test("Remote data sources receive API configuration")
-    @MainActor
-    func testRemoteDataSourcesReceiveAPIConfiguration() async throws {
-        let container = DIContainer.shared
-        
-        let legoSetDataSource = container.makeLegoSetRemoteDataSource()
-        let legoThemeDataSource = container.makeLegoThemeRemoteDataSource()
-        
-        // Data sources should be created successfully
-        #expect(legoSetDataSource != nil)
-        #expect(legoThemeDataSource != nil)
-        
-        // They should be implementation types that accept API configuration
-        #expect(legoSetDataSource is LegoSetRemoteDataSourceImpl)
-        #expect(legoThemeDataSource is LegoThemeRemoteDataSourceImpl)
-    }
-    
-    @Test("Repositories are properly constructed")
-    @MainActor
-    func testRepositoryConstruction() async throws {
-        let container = DIContainer.shared
-        
-        let legoSetRepo = container.makeLegoSetRepository()
-        let legoThemeRepo = container.makeLegoThemeRepository()
-        
-        #expect(legoSetRepo != nil)
-        #expect(legoThemeRepo != nil)
-        #expect(legoSetRepo is LegoSetRepositoryImpl)
-        #expect(legoThemeRepo is LegoThemeRepositoryImpl)
-    }
-    
-    @Test("ViewModels are properly constructed")
-    @MainActor
-    func testViewModelConstruction() async throws {
-        let container = DIContainer.shared
-        
-        let setsListVM = container.makeSetsListViewModel()
-        let categoriesVM = container.makeCategoriesViewModel()
-        let searchVM = container.makeSearchViewModel()
-        
-        #expect(setsListVM != nil)
-        #expect(categoriesVM != nil)
-        #expect(searchVM != nil)
-    }
-}
-
-// MARK: - Remote Data Source Tests
-
-struct RemoteDataSourceTests {
-    @Test("LegoSetRemoteDataSource handles missing API key")
-    @MainActor
-    func testLegoSetRemoteDataSourceMissingAPIKey() async throws {
-        // Create service with no API key
-        let apiConfig = APIConfigurationService()
-        apiConfig.clearUserOverride() // Ensure no user key
-        
-        let dataSource = LegoSetRemoteDataSourceImpl(apiConfiguration: apiConfig)
-        
-        // Calls should throw API key missing error when no valid key
-        if !apiConfig.hasValidAPIKey {
-            await #expect(throws: BrixieError.apiKeyMissing) {
-                try await dataSource.fetchSets(page: 1, pageSize: 20)
-            }
-            
-            await #expect(throws: BrixieError.apiKeyMissing) {
-                try await dataSource.searchSets(query: "test", page: 1, pageSize: 20)
-            }
-            
-            await #expect(throws: BrixieError.apiKeyMissing) {
-                try await dataSource.getSetDetails(setNum: "10001-1")
-            }
-        }
-    }
-    
-    @Test("LegoThemeRemoteDataSource handles missing API key")
-    @MainActor
-    func testLegoThemeRemoteDataSourceMissingAPIKey() async throws {
-        // Create service with no API key
-        let apiConfig = APIConfigurationService()
-        apiConfig.clearUserOverride() // Ensure no user key
-        
-        let dataSource = LegoThemeRemoteDataSourceImpl(apiConfiguration: apiConfig)
-        
-        // Calls should throw API key missing error when no valid key
-        if !apiConfig.hasValidAPIKey {
-            await #expect(throws: BrixieError.apiKeyMissing) {
-                try await dataSource.fetchThemes(page: 1, pageSize: 20)
-            }
-            
-            await #expect(throws: BrixieError.apiKeyMissing) {
-                try await dataSource.searchThemes(query: "test", page: 1, pageSize: 20)
-            }
-            
-            await #expect(throws: BrixieError.apiKeyMissing) {
-                try await dataSource.getThemeDetails(id: 1)
-            }
->>>>>>> 3b728438
         }
     }
 }