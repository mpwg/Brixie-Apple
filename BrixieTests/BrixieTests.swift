//
//  BrixieTests.swift
//  BrixieTests
//
//  Created by Matthias Wallner-Géhri on 01.09.25.
//

import Testing
import Foundation
import SwiftData
<<<<<<< HEAD
=======

>>>>>>> 0f9331eb
@testable import Brixie

// MARK: - Mock Data Sources

@MainActor
final class MockLegoSetRemoteDataSource: LegoSetRemoteDataSource {
    var shouldThrowError = false
    var errorToThrow: Error = BrixieError.networkError(underlying: URLError(.notConnectedToInternet))
    var mockSets: [LegoSet] = []
    var mockSetDetails: LegoSet?
    
    func fetchSets(page: Int, pageSize: Int) async throws -> [LegoSet] {
        if shouldThrowError {
            throw errorToThrow
        }
        return mockSets
    }
    
    func searchSets(query: String, page: Int, pageSize: Int) async throws -> [LegoSet] {
        if shouldThrowError {
            throw errorToThrow
        }
        return mockSets.filter { set in
            set.name.localizedCaseInsensitiveContains(query) ||
            set.setNum.localizedCaseInsensitiveContains(query)
        }
    }
    
    func getSetDetails(setNum: String) async throws -> LegoSet? {
        if shouldThrowError {
            throw errorToThrow
        }
        return mockSetDetails
    }
}

@MainActor
final class MockLocalDataSource: LocalDataSource {
    var shouldThrowError = false
    var errorToThrow: Error = BrixieError.persistenceError(underlying: URLError(.unknown))
    var savedLegoSets: [LegoSet] = []
    var fetchLegoSets: [LegoSet] = []
    
    func save<T: PersistentModel>(_ items: [T]) throws {
        if shouldThrowError {
            throw errorToThrow
        }
        // For our testing, we primarily care about LegoSet
        if T.self == LegoSet.self {
            savedLegoSets.append(contentsOf: items.compactMap { $0 as? LegoSet })
        }
    }
    
    func fetch<T: PersistentModel>(_ type: T.Type) throws -> [T] {
        if shouldThrowError {
            throw errorToThrow
        }
        
        if T.self == LegoSet.self {
            return fetchLegoSets as! [T]
        }
        
        return []
    }
    
    func fetch<T: PersistentModel>(_ type: T.Type, predicate: Predicate<T>?) throws -> [T] {
        if shouldThrowError {
            throw errorToThrow
        }
        
        if T.self == LegoSet.self {
            var results = fetchLegoSets
            
            // For testing favorites - simple simulation of predicate filtering
            if predicate != nil {
                // We'll assume any predicate in tests is for filtering favorites
                results = results.filter { $0.isFavorite }
            }
            
            return results as! [T]
        }
        
        return []
    }
    
    func delete<T: PersistentModel>(_ item: T) throws {
        if shouldThrowError {
            throw errorToThrow
        }
        
        if T.self == LegoSet.self, let set = item as? LegoSet {
            savedLegoSets.removeAll { $0.setNum == set.setNum }
            fetchLegoSets.removeAll { $0.setNum == set.setNum }
        }
    }
    
    func deleteAll<T: PersistentModel>(_ type: T.Type) throws {
        if shouldThrowError {
            throw errorToThrow
        }
        
        if T.self == LegoSet.self {
            savedLegoSets.removeAll()
            fetchLegoSets.removeAll()
        }
    }
}

// MARK: - Test Data Helpers

extension LegoSet {
    static func mockSet(setNum: String = "123-1", name: String = "Test Set", year: Int = 2023) -> LegoSet {
        LegoSet(setNum: setNum, name: name, year: year, themeId: 1, numParts: 100)
    }
}

// MARK: - Repository Fallback Tests

struct RepositoryFallbackTests {
    
    // MARK: - fetchSets Tests
    
    @Test("fetchSets success case - returns remote data and saves locally")
    func fetchSetsSuccessCase() async throws {
        let mockRemote = MockLegoSetRemoteDataSource()
        let mockLocal = MockLocalDataSource()
        
        let expectedSets = [
            LegoSet.mockSet(setNum: "123-1", name: "Remote Set 1"),
            LegoSet.mockSet(setNum: "456-1", name: "Remote Set 2")
        ]
        mockRemote.mockSets = expectedSets
        
        let repository = LegoSetRepositoryImpl(
            remoteDataSource: mockRemote,
            localDataSource: mockLocal
        )
        
        let result = try await repository.fetchSets(page: 1, pageSize: 10)
        
        #expect(result.count == 2)
        #expect(result[0].setNum == "123-1")
        #expect(result[1].setNum == "456-1")
        
        // Verify page 1 saves data locally
        #expect(mockLocal.savedLegoSets.count == 2)
    }
    
    @Test("fetchSets network error fallback - returns cached data when available")
    func fetchSetsNetworkErrorFallback() async throws {
        let mockRemote = MockLegoSetRemoteDataSource()
        let mockLocal = MockLocalDataSource()
        
        // Setup remote to throw network error
        mockRemote.shouldThrowError = true
        mockRemote.errorToThrow = BrixieError.networkError(underlying: URLError(.notConnectedToInternet))
        
        // Setup local to return cached data
        let cachedSets = [
            LegoSet.mockSet(setNum: "cached-1", name: "Cached Set 1"),
            LegoSet.mockSet(setNum: "cached-2", name: "Cached Set 2")
        ]
        mockLocal.fetchLegoSets = cachedSets
        
        let repository = LegoSetRepositoryImpl(
            remoteDataSource: mockRemote,
            localDataSource: mockLocal
        )
        
        let result = try await repository.fetchSets(page: 1, pageSize: 10)
        
        #expect(result.count == 2)
        #expect(result[0].setNum == "cached-1")
        #expect(result[1].setNum == "cached-2")
    }
    
    @Test("fetchSets network error with no cache - throws original error")
    func fetchSetsNetworkErrorNoCacheFallback() async throws {
        let mockRemote = MockLegoSetRemoteDataSource()
        let mockLocal = MockLocalDataSource()
        
        // Setup remote to throw network error
        mockRemote.shouldThrowError = true
        mockRemote.errorToThrow = BrixieError.networkError(underlying: URLError(.notConnectedToInternet))
        
        // Setup local to return empty cache
        mockLocal.fetchLegoSets = []
        
        let repository = LegoSetRepositoryImpl(
            remoteDataSource: mockRemote,
            localDataSource: mockLocal
        )
        
        do {
            _ = try await repository.fetchSets(page: 1, pageSize: 10)
            #expect(Bool(false), "Should have thrown an error")
        } catch {
            if case BrixieError.networkError = error {
                // Expected behavior
            } else {
                #expect(Bool(false), "Should have thrown network error")
            }
        }
    }
    
    @Test("fetchSets non-network error - throws original error")
    func fetchSetsNonNetworkErrorFallback() async throws {
        let mockRemote = MockLegoSetRemoteDataSource()
        let mockLocal = MockLocalDataSource()
        
        // Setup remote to throw API key error (non-network)
        mockRemote.shouldThrowError = true
        mockRemote.errorToThrow = BrixieError.apiKeyMissing
        
        // Setup local with cached data (should not be used)
        let cachedSets = [LegoSet.mockSet(setNum: "cached-1", name: "Cached Set")]
        mockLocal.fetchLegoSets = cachedSets
        
        let repository = LegoSetRepositoryImpl(
            remoteDataSource: mockRemote,
            localDataSource: mockLocal
        )
        
        do {
            _ = try await repository.fetchSets(page: 1, pageSize: 10)
            #expect(Bool(false), "Should have thrown an error")
        } catch {
            if case BrixieError.apiKeyMissing = error {
                // Expected behavior - non-network errors are not caught
            } else {
                #expect(Bool(false), "Should have thrown apiKeyMissing error")
            }
        }
    }
    
    // MARK: - searchSets Tests
    
    @Test("searchSets success case - returns remote search results")
    func searchSetsSuccessCase() async throws {
        let mockRemote = MockLegoSetRemoteDataSource()
        let mockLocal = MockLocalDataSource()
        
        let remoteSets = [
            LegoSet.mockSet(setNum: "123-1", name: "Star Wars Set"),
            LegoSet.mockSet(setNum: "456-1", name: "Castle Set")
        ]
        mockRemote.mockSets = remoteSets
        
        let repository = LegoSetRepositoryImpl(
            remoteDataSource: mockRemote,
            localDataSource: mockLocal
        )
        
        let result = try await repository.searchSets(query: "star", page: 1, pageSize: 10)
        
        #expect(result.count == 1)
        #expect(result[0].setNum == "123-1")
        #expect(result[0].name.contains("Star Wars"))
    }
    
    @Test("searchSets fallback - filters local cache on any error")
    func searchSetsLocalFilterFallback() async throws {
        let mockRemote = MockLegoSetRemoteDataSource()
        let mockLocal = MockLocalDataSource()
        
        // Setup remote to throw any error
        mockRemote.shouldThrowError = true
        mockRemote.errorToThrow = BrixieError.networkError(underlying: URLError(.notConnectedToInternet))
        
        // Setup local cache with various sets
        let cachedSets = [
            LegoSet.mockSet(setNum: "123-1", name: "Star Wars Millennium Falcon"),
            LegoSet.mockSet(setNum: "456-1", name: "Castle Dragon Knight"),
            LegoSet.mockSet(setNum: "789-1", name: "City Police Station"),
            LegoSet.mockSet(setNum: "star-123", name: "Space Ship")
        ]
        mockLocal.fetchLegoSets = cachedSets
        
        let repository = LegoSetRepositoryImpl(
            remoteDataSource: mockRemote,
            localDataSource: mockLocal
        )
        
        // Test name-based filtering
        let starResults = try await repository.searchSets(query: "star", page: 1, pageSize: 10)
        #expect(starResults.count == 2) // "Star Wars" and "star-123"
        
        // Test setNum-based filtering
        let setNumResults = try await repository.searchSets(query: "123", page: 1, pageSize: 10)
        #expect(setNumResults.count == 2) // "123-1" and "star-123"
        
        // Test case insensitive
        let caseResults = try await repository.searchSets(query: "CASTLE", page: 1, pageSize: 10)
        #expect(caseResults.count == 1) // "Castle Dragon Knight"
    }
    
    @Test("searchSets fallback with empty cache - returns empty array")
    func searchSetsEmptyCacheFallback() async throws {
        let mockRemote = MockLegoSetRemoteDataSource()
        let mockLocal = MockLocalDataSource()
        
        // Setup remote to throw error
        mockRemote.shouldThrowError = true
        mockRemote.errorToThrow = BrixieError.apiKeyMissing
        
        // Setup empty local cache
        mockLocal.fetchLegoSets = []
        
        let repository = LegoSetRepositoryImpl(
            remoteDataSource: mockRemote,
            localDataSource: mockLocal
        )
        
        let result = try await repository.searchSets(query: "anything", page: 1, pageSize: 10)
        #expect(result.isEmpty)
    }
    
    // MARK: - getSetDetails Tests
    
    @Test("getSetDetails success case - returns remote data and saves locally")
    func getSetDetailsSuccessCase() async throws {
        let mockRemote = MockLegoSetRemoteDataSource()
        let mockLocal = MockLocalDataSource()
        
        let expectedSet = LegoSet.mockSet(setNum: "123-1", name: "Detailed Remote Set")
        mockRemote.mockSetDetails = expectedSet
        
        let repository = LegoSetRepositoryImpl(
            remoteDataSource: mockRemote,
            localDataSource: mockLocal
        )
        
        let result = try await repository.getSetDetails(setNum: "123-1")
        
        #expect(result != nil)
        #expect(result?.setNum == "123-1")
        #expect(result?.name == "Detailed Remote Set")
        
        // Verify it was saved locally
        #expect(mockLocal.savedLegoSets.count == 1)
    }
    
    @Test("getSetDetails remote returns nil - returns nil")
    func getSetDetailsRemoteNilCase() async throws {
        let mockRemote = MockLegoSetRemoteDataSource()
        let mockLocal = MockLocalDataSource()
        
        mockRemote.mockSetDetails = nil
        
        let repository = LegoSetRepositoryImpl(
            remoteDataSource: mockRemote,
            localDataSource: mockLocal
        )
        
        let result = try await repository.getSetDetails(setNum: "nonexistent")
        #expect(result == nil)
    }
    
    @Test("getSetDetails fallback - finds set in local cache on error")
    func getSetDetailsLocalFallback() async throws {
        let mockRemote = MockLegoSetRemoteDataSource()
        let mockLocal = MockLocalDataSource()
        
        // Setup remote to throw error
        mockRemote.shouldThrowError = true
        mockRemote.errorToThrow = BrixieError.networkError(underlying: URLError(.notConnectedToInternet))
        
        // Setup local cache
        let cachedSets = [
            LegoSet.mockSet(setNum: "123-1", name: "Cached Set 1"),
            LegoSet.mockSet(setNum: "456-1", name: "Cached Set 2")
        ]
        mockLocal.fetchLegoSets = cachedSets
        
        let repository = LegoSetRepositoryImpl(
            remoteDataSource: mockRemote,
            localDataSource: mockLocal
        )
        
        let result = try await repository.getSetDetails(setNum: "456-1")
        
        #expect(result != nil)
        #expect(result?.setNum == "456-1")
        #expect(result?.name == "Cached Set 2")
    }
    
    @Test("getSetDetails fallback with set not in cache - returns nil")
    func getSetDetailsNotInCacheFallback() async throws {
        let mockRemote = MockLegoSetRemoteDataSource()
        let mockLocal = MockLocalDataSource()
        
        // Setup remote to throw error
        mockRemote.shouldThrowError = true
        mockRemote.errorToThrow = BrixieError.unauthorized
        
        // Setup local cache without the requested set
        let cachedSets = [
            LegoSet.mockSet(setNum: "123-1", name: "Cached Set 1")
        ]
        mockLocal.fetchLegoSets = cachedSets
        
        let repository = LegoSetRepositoryImpl(
            remoteDataSource: mockRemote,
            localDataSource: mockLocal
        )
        
        let result = try await repository.getSetDetails(setNum: "nonexistent")
        #expect(result == nil)
    }
    
    // MARK: - Additional Repository Tests
    
    @Test("getCachedSets fallback - returns empty array on error")
    func getCachedSetsFallback() async throws {
        let mockRemote = MockLegoSetRemoteDataSource()
        let mockLocal = MockLocalDataSource()
        
        // Setup local to throw error
        mockLocal.shouldThrowError = true
        mockLocal.errorToThrow = BrixieError.persistenceError(underlying: URLError(.unknown))
        
        let repository = LegoSetRepositoryImpl(
            remoteDataSource: mockRemote,
            localDataSource: mockLocal
        )
        
        let result = await repository.getCachedSets()
        #expect(result.isEmpty)
    }
    
    @Test("favorites management - mark and retrieve favorites")
    func favoritesManagement() async throws {
        let mockRemote = MockLegoSetRemoteDataSource()
        let mockLocal = MockLocalDataSource()
        
        let testSet = LegoSet.mockSet(setNum: "fav-123", name: "Favorite Set")
        
        let repository = LegoSetRepositoryImpl(
            remoteDataSource: mockRemote,
            localDataSource: mockLocal
        )
        
        // Mark as favorite
        try await repository.markAsFavorite(testSet)
        #expect(testSet.isFavorite == true)
        #expect(mockLocal.savedLegoSets.count == 1)
        
        // Remove from favorites
        try await repository.removeFromFavorites(testSet)
        #expect(testSet.isFavorite == false)
        #expect(mockLocal.savedLegoSets.count == 2) // Two save operations
    }
}

// MARK: - Legacy Test

struct BrixieTests {
    @Test func example() async throws {
        // Write your test here and use APIs like `#expect(...)` to check expected conditions.
    }
<<<<<<< HEAD
=======
    
    @Test func errorReporter_mapsURLErrorToNetworkError() async throws {
        let errorReporter = ErrorReporter.shared
        let urlError = URLError(.notConnectedToInternet)
        
        errorReporter.report(urlError)
        
        #expect(errorReporter.currentError != nil)
        
        if case .networkError = errorReporter.currentError {
            // Success - error was mapped correctly
        } else {
            #expect(Bool(false), "Expected networkError but got different error type")
        }
    }
    
    @Test func errorReporter_preservesBrixieError() async throws {
        let errorReporter = ErrorReporter.shared
        let brixieError = BrixieError.apiKeyMissing
        
        errorReporter.report(brixieError)
        
        #expect(errorReporter.currentError == .apiKeyMissing)
    }
    
    @Test func errorReporter_handlesRecoveryActions() async throws {
        let errorReporter = ErrorReporter.shared
        
        let networkErrorAction = errorReporter.handle(.networkError(underlying: URLError(.notConnectedToInternet)))
        #expect(networkErrorAction == .retry)
        
        let apiKeyAction = errorReporter.handle(.apiKeyMissing)
        #expect(apiKeyAction == .requestAPIKey)
        
        let rateLimitAction = errorReporter.handle(.rateLimitExceeded)
        if case .showMessage = rateLimitAction {
            // Success
        } else {
            #expect(Bool(false), "Expected showMessage action for rate limit error")
        }
    }

}

struct ThemeNamePopulationTests {
    
    private func createInMemoryContainer() -> ModelContainer {
        let schema = Schema([LegoSet.self, LegoTheme.self])
        let configuration = ModelConfiguration(schema: schema, isStoredInMemoryOnly: true)
        do {
            return try ModelContainer(for: schema, configurations: [configuration])
        } catch {
            fatalError("Could not create in-memory container: \(error)")
        }
    }
    
    @Test func testLegoSetInitializerWithThemeName() async throws {
        // Test that LegoSet can be initialized with a theme name
        let set = LegoSet(
            setNum: "75192",
            name: "Millennium Falcon",
            year: 2017,
            themeId: 158,
            numParts: 7541,
            imageURL: "http://example.com/image.jpg",
            themeName: "Star Wars"
        )
        
        #expect(set.setNum == "75192")
        #expect(set.name == "Millennium Falcon")
        #expect(set.year == 2017)
        #expect(set.themeId == 158)
        #expect(set.numParts == 7541)
        #expect(set.imageURL == "http://example.com/image.jpg")
        #expect(set.themeName == "Star Wars")
    }
    
    @Test func testLegoSetInitializerWithoutThemeName() async throws {
        // Test that LegoSet can be initialized without a theme name (backwards compatibility)
        let set = LegoSet(
            setNum: "75192",
            name: "Millennium Falcon",
            year: 2017,
            themeId: 158,
            numParts: 7541,
            imageURL: "http://example.com/image.jpg"
        )
        
        #expect(set.setNum == "75192")
        #expect(set.name == "Millennium Falcon")
        #expect(set.year == 2017)
        #expect(set.themeId == 158)
        #expect(set.numParts == 7541)
        #expect(set.imageURL == "http://example.com/image.jpg")
        #expect(set.themeName == nil)
    }
    
    @Test func testThemeNamePopulationWithCachedThemes() async throws {
        // Test theme name population using cached themes
        let container = createInMemoryContainer()
        let localDataSource = SwiftDataSource(modelContext: container.mainContext)
        
        // Create and save sample themes
        let starWarsTheme = LegoTheme(id: 158, name: "Star Wars", parentId: nil, setCount: 100)
        let cityTheme = LegoTheme(id: 52, name: "City", parentId: nil, setCount: 200)
        try localDataSource.save([starWarsTheme, cityTheme])
        
        // Create mock repositories
        let mockRemoteDataSource = MockLegoSetRemoteDataSource()
        let mockThemeRemoteDataSource = MockLegoThemeRemoteDataSource()
        let themeRepository = LegoThemeRepositoryImpl(
            remoteDataSource: mockThemeRemoteDataSource,
            localDataSource: localDataSource
        )
        
        let setRepository = LegoSetRepositoryImpl(
            remoteDataSource: mockRemoteDataSource,
            localDataSource: localDataSource,
            themeRepository: themeRepository
        )
        
        // Mock sets without theme names
        mockRemoteDataSource.mockSets = [
            LegoSet(setNum: "75192", name: "Millennium Falcon", year: 2017, themeId: 158, numParts: 7541),
            LegoSet(setNum: "60380", name: "Downtown", year: 2023, themeId: 52, numParts: 1211)
        ]
        
        // Fetch sets - should populate theme names
        let sets = try await setRepository.fetchSets(page: 1, pageSize: 10)
        
        #expect(sets.count == 2)
        #expect(sets[0].themeName == "Star Wars")
        #expect(sets[1].themeName == "City")
    }
    
    @Test func testThemeNamePopulationWithMissingTheme() async throws {
        // Test theme name population when theme is not cached
        let container = createInMemoryContainer()
        let localDataSource = SwiftDataSource(modelContext: container.mainContext)
        
        // Create and save sample theme (only one)
        let starWarsTheme = LegoTheme(id: 158, name: "Star Wars", parentId: nil, setCount: 100)
        try localDataSource.save([starWarsTheme])
        
        // Create mock repositories
        let mockRemoteDataSource = MockLegoSetRemoteDataSource()
        let mockThemeRemoteDataSource = MockLegoThemeRemoteDataSource()
        let themeRepository = LegoThemeRepositoryImpl(
            remoteDataSource: mockThemeRemoteDataSource,
            localDataSource: localDataSource
        )
        
        let setRepository = LegoSetRepositoryImpl(
            remoteDataSource: mockRemoteDataSource,
            localDataSource: localDataSource,
            themeRepository: themeRepository
        )
        
        // Mock sets with one having a missing theme
        mockRemoteDataSource.mockSets = [
            LegoSet(setNum: "75192", name: "Millennium Falcon", year: 2017, themeId: 158, numParts: 7541),
            LegoSet(setNum: "60380", name: "Downtown", year: 2023, themeId: 999, numParts: 1211) // Theme ID 999 doesn't exist
        ]
        
        // Fetch sets - should populate theme names where available
        let sets = try await setRepository.fetchSets(page: 1, pageSize: 10)
        
        #expect(sets.count == 2)
        #expect(sets[0].themeName == "Star Wars")
        #expect(sets[1].themeName == nil) // Theme not found
    }
    
    @Test func testBackfillThemeNames() async throws {
        // Test backfilling existing sets with theme names
        let container = createInMemoryContainer()
        let localDataSource = SwiftDataSource(modelContext: container.mainContext)
        
        // Create and save sets without theme names
        let setWithoutTheme1 = LegoSet(setNum: "75192", name: "Millennium Falcon", year: 2017, themeId: 158, numParts: 7541)
        let setWithoutTheme2 = LegoSet(setNum: "60380", name: "Downtown", year: 2023, themeId: 52, numParts: 1211)
        let setWithTheme = LegoSet(setNum: "75300", name: "Imperial TIE Fighter", year: 2021, themeId: 158, numParts: 432, themeName: "Star Wars")
        try localDataSource.save([setWithoutTheme1, setWithoutTheme2, setWithTheme])
        
        // Create and save themes
        let starWarsTheme = LegoTheme(id: 158, name: "Star Wars", parentId: nil, setCount: 100)
        let cityTheme = LegoTheme(id: 52, name: "City", parentId: nil, setCount: 200)
        try localDataSource.save([starWarsTheme, cityTheme])
        
        // Create repositories
        let mockRemoteDataSource = MockLegoSetRemoteDataSource()
        let mockThemeRemoteDataSource = MockLegoThemeRemoteDataSource()
        let themeRepository = LegoThemeRepositoryImpl(
            remoteDataSource: mockThemeRemoteDataSource,
            localDataSource: localDataSource
        )
        
        let setRepository = LegoSetRepositoryImpl(
            remoteDataSource: mockRemoteDataSource,
            localDataSource: localDataSource,
            themeRepository: themeRepository
        )
        
        // Backfill theme names
        try await setRepository.backfillThemeNames()
        
        // Verify theme names were populated
        let allSets = await setRepository.getCachedSets()
        #expect(allSets.count == 3)
        
        // All sets should now have theme names
        let setById75192 = allSets.first { $0.setNum == "75192" }
        let setById60380 = allSets.first { $0.setNum == "60380" }
        let setById75300 = allSets.first { $0.setNum == "75300" }
        
        #expect(setById75192?.themeName == "Star Wars")
        #expect(setById60380?.themeName == "City")
        #expect(setById75300?.themeName == "Star Wars") // Should still have theme name
    }
}

// MARK: - Mock Data Sources

final class MockLegoSetRemoteDataSource: LegoSetRemoteDataSource {
    var mockSets: [LegoSet] = []
    
    func fetchSets(page: Int, pageSize: Int) async throws -> [LegoSet] {
        return mockSets
    }
    
    func searchSets(query: String, page: Int, pageSize: Int) async throws -> [LegoSet] {
        return mockSets.filter { set in
            set.name.localizedCaseInsensitiveContains(query) ||
            set.setNum.localizedCaseInsensitiveContains(query)
        }
    }
    
    func getSetDetails(setNum: String) async throws -> LegoSet? {
        return mockSets.first { $0.setNum == setNum }
    }
}

final class MockLegoThemeRemoteDataSource: LegoThemeRemoteDataSource {
    var mockThemes: [LegoTheme] = []
    
    func fetchThemes(page: Int, pageSize: Int) async throws -> [LegoTheme] {
        return mockThemes
    }
    
    func searchThemes(query: String, page: Int, pageSize: Int) async throws -> [LegoTheme] {
        return mockThemes.filter { theme in
            theme.name.localizedCaseInsensitiveContains(query)
        }
    }
    
    func getThemeDetails(id: Int) async throws -> LegoTheme? {
        return mockThemes.first { $0.id == id }
    }
}

struct RecentSearchesStorageTests {
    
    @Test("RecentSearchesStorage saves and loads searches correctly")
    @MainActor
    func testSaveAndLoadSearches() async throws {
        // Create a test instance with a unique key to avoid conflicts
        let testStorage = TestRecentSearchesStorage()
        
        // Test initial state
        let initialSearches = testStorage.loadRecentSearches()
        #expect(initialSearches.isEmpty)
        
        // Add some searches
        let testSearches = ["Star Wars", "Creator", "Technic", "City", "Friends"]
        for search in testSearches {
            testStorage.addSearch(search)
        }
        
        // Verify searches are saved and loaded correctly
        let loadedSearches = testStorage.loadRecentSearches()
        #expect(loadedSearches.count == 5)
        #expect(loadedSearches[0] == "Friends") // Most recent first
        #expect(loadedSearches[4] == "Star Wars") // Oldest last
    }
    
    @Test("RecentSearchesStorage limits to 5 searches maximum")
    @MainActor
    func testMaximumSearchLimit() async throws {
        let testStorage = TestRecentSearchesStorage()
        
        // Add more than 5 searches
        let testSearches = ["Search1", "Search2", "Search3", "Search4", "Search5", "Search6", "Search7"]
        for search in testSearches {
            testStorage.addSearch(search)
        }
        
        // Verify only 5 searches are kept
        let loadedSearches = testStorage.loadRecentSearches()
        #expect(loadedSearches.count == 5)
        #expect(loadedSearches[0] == "Search7") // Most recent
        #expect(loadedSearches[4] == "Search3") // 5th most recent
    }
    
    @Test("RecentSearchesStorage avoids duplicates and moves existing to top")
    @MainActor
    func testDuplicateHandling() async throws {
        let testStorage = TestRecentSearchesStorage()
        
        // Add some searches
        testStorage.addSearch("Search1")
        testStorage.addSearch("Search2")
        testStorage.addSearch("Search3")
        
        // Add a duplicate - should move to top, not create duplicate
        testStorage.addSearch("Search1")
        
        let loadedSearches = testStorage.loadRecentSearches()
        #expect(loadedSearches.count == 3)
        #expect(loadedSearches[0] == "Search1") // Moved to top
        #expect(loadedSearches[1] == "Search3")
        #expect(loadedSearches[2] == "Search2")
    }
    
    @Test("RecentSearchesStorage handles corrupted data gracefully")
    @MainActor
    func testCorruptedDataHandling() async throws {
        let testStorage = TestRecentSearchesStorage()
        
        // Simulate corrupted data by setting invalid JSON
        testStorage.userDefaults.set("invalid json data".data(using: .utf8), forKey: testStorage.storageKey)
        
        // Should return empty array and clear corrupted data
        let loadedSearches = testStorage.loadRecentSearches()
        #expect(loadedSearches.isEmpty)
        
        // Verify corrupted data was cleared
        #expect(testStorage.userDefaults.data(forKey: testStorage.storageKey) == nil)
    }
    
    @Test("RecentSearchesStorage clears all searches")
    @MainActor
    func testClearSearches() async throws {
        let testStorage = TestRecentSearchesStorage()
        
        // Add some searches
        testStorage.addSearch("Search1")
        testStorage.addSearch("Search2")
        
        // Clear all searches
        testStorage.clearRecentSearches()
        
        // Verify searches are cleared
        let loadedSearches = testStorage.loadRecentSearches()
        #expect(loadedSearches.isEmpty)
    }
}

// Test helper class that uses a separate UserDefaults suite for testing
@MainActor
final class TestRecentSearchesStorage {
    let userDefaults: UserDefaults
    let storageKey = "test_recentSearches"
    private let maxSearches = 5
    
    init() {
        // Use a test-specific UserDefaults suite
        self.userDefaults = UserDefaults(suiteName: "BrixieTestSuite") ?? UserDefaults.standard
        // Clear any existing test data
        clearRecentSearches()
    }
    
    func loadRecentSearches() -> [String] {
        guard let data = userDefaults.data(forKey: storageKey) else {
            return []
        }
        
        do {
            let searches = try JSONDecoder().decode([String].self, from: data)
            return Array(searches.prefix(maxSearches))
        } catch {
            userDefaults.removeObject(forKey: storageKey)
            return []
        }
    }
    
    func saveRecentSearches(_ searches: [String]) {
        let limitedSearches = Array(searches.prefix(maxSearches))
        
        do {
            let data = try JSONEncoder().encode(limitedSearches)
            userDefaults.set(data, forKey: storageKey)
        } catch {
            // Handle encoding failure silently in tests
        }
    }
    
    func addSearch(_ search: String) {
        var searches = loadRecentSearches()
        searches.removeAll { $0 == search }
        searches.insert(search, at: 0)
        saveRecentSearches(searches)
    }
    
    func clearRecentSearches() {
        userDefaults.removeObject(forKey: storageKey)
    }
}

struct SearchViewModelTests {
    
    @Test("SearchViewModel loads recent searches on initialization")
    @MainActor
    func testLoadRecentSearchesOnInit() async throws {
        // Setup: Create test storage with some searches
        let testStorage = TestRecentSearchesStorage()
        testStorage.addSearch("Test Search 1")
        testStorage.addSearch("Test Search 2")
        
        // Create a test SearchViewModel with mock repositories
        let mockLegoSetRepo = MockLegoSetRepository()
        let mockLegoThemeRepo = MockLegoThemeRepository()
        
        // Convert test storage to match expected type
        let productionStorage = RecentSearchesStorage.shared
        productionStorage.clearRecentSearches()
        productionStorage.addSearch("Test Search 1")
        productionStorage.addSearch("Test Search 2")
        
        let viewModel = SearchViewModel(
            legoSetRepository: mockLegoSetRepo,
            legoThemeRepository: mockLegoThemeRepo,
            recentSearchesStorage: productionStorage
        )
        
        // Verify recent searches are loaded
        #expect(viewModel.recentSearches.count == 2)
        #expect(viewModel.recentSearches[0] == "Test Search 2") // Most recent first
        #expect(viewModel.recentSearches[1] == "Test Search 1")
        
        // Cleanup
        productionStorage.clearRecentSearches()
    }
    
    @Test("SearchViewModel persists searches when performing search")
    @MainActor
    func testPersistSearchOnPerform() async throws {
        let mockLegoSetRepo = MockLegoSetRepository()
        let mockLegoThemeRepo = MockLegoThemeRepository()
        let testStorage = RecentSearchesStorage.shared
        testStorage.clearRecentSearches()
        
        let viewModel = SearchViewModel(
            legoSetRepository: mockLegoSetRepo,
            legoThemeRepository: mockLegoThemeRepo,
            recentSearchesStorage: testStorage
        )
        
        // Perform a search
        viewModel.searchText = "LEGO Castle"
        await viewModel.performSearch()
        
        // Verify the search was added to recent searches
        #expect(viewModel.recentSearches.count == 1)
        #expect(viewModel.recentSearches[0] == "LEGO Castle")
        
        // Verify it's also persisted in storage
        let persistedSearches = testStorage.loadRecentSearches()
        #expect(persistedSearches.count == 1)
        #expect(persistedSearches[0] == "LEGO Castle")
        
        // Cleanup
        testStorage.clearRecentSearches()
    }
}

// Mock implementations for testing
@MainActor
final class MockLegoSetRepository: LegoSetRepository {
    func fetchSets(page: Int, pageSize: Int) async throws -> [LegoSet] {
        return [] // Return empty for tests
    }
    
    func searchSets(query: String, page: Int, pageSize: Int) async throws -> [LegoSet] {
        return [] // Return empty for tests
    }
    
    func getSetDetails(setNum: String) async throws -> LegoSet? {
        return nil
    }
    
    func getCachedSets() async -> [LegoSet] {
        return []
    }
    
    func markAsFavorite(_ set: LegoSet) async throws {
        // No-op for tests
    }
    
    func removeFromFavorites(_ set: LegoSet) async throws {
        // No-op for tests
    }
    
    func getFavoriteSets() async -> [LegoSet] {
        return []
    }
}

@MainActor
final class MockLegoThemeRepository: LegoThemeRepository {
    func fetchThemes(page: Int, pageSize: Int) async throws -> [LegoTheme] {
        return []
    }
    
    func searchThemes(query: String, page: Int, pageSize: Int) async throws -> [LegoTheme] {
        return []
    }
    
    func getThemeDetails(id: Int) async throws -> LegoTheme? {
        return nil
    }
    
    func getCachedThemes() async -> [LegoTheme] {
        return []
    }
}

// MARK: - Pagination Hardening Tests

struct PaginationHardeningTests {
    
    @Test("SetsListViewModel prevents overlapping loadMore calls") 
    func testSetsListViewModelPreventsOverlappingLoadMore() async throws {
        // Create a mock repository that tracks call count
        let mockRepository = MockLegoSetRepository()
        let viewModel = SetsListViewModel(legoSetRepository: mockRepository)
        
        // Simulate rapid loadMore calls
        async let task1: Void = viewModel.loadMoreSets()
        async let task2: Void = viewModel.loadMoreSets()
        async let task3: Void = viewModel.loadMoreSets()
        
        // Wait for all tasks to complete
        let _ = await (task1, task2, task3)
        
        // Verify only one actual network call was made
        #expect(mockRepository.fetchCallCount <= 1, "Expected at most 1 fetch call, got \(mockRepository.fetchCallCount)")
        #expect(!viewModel.isLoadingMore, "Expected isLoadingMore to be false after completion")
    }
    
    @Test("SetsListViewModel cancels previous loadMore when new one starts")
    func testSetsListViewModelCancelsPreviousLoadMore() async throws {
        let mockRepository = MockSlowLegoSetRepository()
        let viewModel = SetsListViewModel(legoSetRepository: mockRepository)
        
        // Start a loadMore operation
        let task1 = Task {
            await viewModel.loadMoreSets()
        }
        
        // Wait a bit then start another
        try await Task.sleep(for: .milliseconds(50))
        
        let task2 = Task {
            await viewModel.loadMoreSets()
        }
        
        await task1.value
        await task2.value
        
        // Verify that we handled cancellation properly
        #expect(!viewModel.isLoadingMore, "Expected isLoadingMore to be false")
        #expect(mockRepository.fetchCallCount <= 2, "Expected at most 2 fetch calls due to cancellation")
    }
    
    @Test("Rapid pagination requests are properly handled")
    func testRapidPaginationRequestsHandling() async throws {
        let mockRepository = MockLegoSetRepository()
        let viewModel = SetsListViewModel(legoSetRepository: mockRepository)
        
        // Load initial data
        await viewModel.loadSets()
        let initialFetchCount = mockRepository.fetchCallCount
        
        // Simulate stress test - rapid fire loadMore calls
        let tasks = (1...10).map { _ in
            Task {
                await viewModel.loadMoreSets()
            }
        }
        
        // Wait for all to complete
        for task in tasks {
            await task.value
        }
        
        // Should have much fewer actual calls than attempted calls
        let totalCalls = mockRepository.fetchCallCount - initialFetchCount
        #expect(totalCalls <= 5, "Expected at most 5 pagination calls in stress test, got \(totalCalls)")
        #expect(!viewModel.isLoadingMore, "Expected isLoadingMore to be false after stress test")
    }
    
    @Test("Task cancellation prevents race conditions")
    func testTaskCancellationPreventsRaceConditions() async throws {
        let mockRepository = MockSlowLegoSetRepository()
        let viewModel = SetsListViewModel(legoSetRepository: mockRepository)
        
        // Start a loadMore operation
        let task = Task {
            await viewModel.loadMoreSets()
        }
        
        // Cancel it quickly
        task.cancel()
        await task.value
        
        // Verify state is clean
        #expect(!viewModel.isLoadingMore, "Expected isLoadingMore to be false after cancellation")
        #expect(viewModel.currentPage == 1, "Expected currentPage to remain unchanged after cancellation")
    }
    
    @Test("CategoryDetailView debouncing prevents rapid button taps")
    func testCategoryDetailViewDebouncing() async throws {
        // This test validates the debouncing logic conceptually
        // In a real app test, we would test the actual CategoryDetailView
        
        var callCount = 0
        let lastCallTime = Date()
        
        // Simulate rapid calls with debouncing logic
        func simulateLoadMore() {
            let now = Date()
            guard now.timeIntervalSince(lastCallTime) > 0.5 else { return }
            callCount += 1
        }
        
        // Simulate rapid calls
        for _ in 1...5 {
            simulateLoadMore()
        }
        
        #expect(callCount <= 1, "Expected debouncing to prevent multiple rapid calls")
    }
}

// MARK: - Mock Implementations

@MainActor
final class MockLegoSetRepository: LegoSetRepository {
    var fetchCallCount = 0
    private let delay: TimeInterval
    
    init(delay: TimeInterval = 0.01) {
        self.delay = delay
    }
    
    func fetchSets(page: Int, pageSize: Int) async throws -> [LegoSet] {
        fetchCallCount += 1
        try await Task.sleep(for: .seconds(delay))
        
        // Return mock data
        return [
            LegoSet(setNum: "\(page)-1", name: "Test Set \(page)", year: 2024, themeId: 1, numParts: 100),
            LegoSet(setNum: "\(page)-2", name: "Test Set \(page + 1)", year: 2024, themeId: 1, numParts: 200)
        ]
    }
    
    func searchSets(query: String, page: Int, pageSize: Int) async throws -> [LegoSet] {
        return []
    }
    
    func getSetDetails(setNum: String) async throws -> LegoSet? {
        return nil
    }
    
    func getCachedSets() async -> [LegoSet] {
        return []
    }
    
    func markAsFavorite(_ set: LegoSet) async throws {}
    
    func removeFromFavorites(_ set: LegoSet) async throws {}
    
    func getFavoriteSets() async -> [LegoSet] {
        return []
    }
}

@MainActor
final class MockSlowLegoSetRepository: MockLegoSetRepository {
    init() {
        super.init(delay: 0.2) // Slower delay for cancellation testing
    }
}

// MARK: - API Configuration Tests

struct APIConfigurationTests {
    
    @Test("API Configuration Service initialization")
    @MainActor
    func testAPIConfigurationServiceInitialization() async throws {
        let service = APIConfigurationService()
        
        // Service should initialize without errors
        #expect(service != nil)
    }
    
    @Test("API key validation")
    @MainActor
    func testAPIKeyValidation() async throws {
        let service = APIConfigurationService()
        
        // Valid API key format
        let validKey = "abcdef1234567890abcdef1234567890abcdef12"
        #expect(service.isValidAPIKeyFormat(validKey))
        
        // Invalid - too short
        let shortKey = "abc123"
        #expect(!service.isValidAPIKeyFormat(shortKey))
        
        // Invalid - contains special characters
        let invalidKey = "abcdef123456-invalid-key-format!"
        #expect(!service.isValidAPIKeyFormat(invalidKey))
        
        // Invalid - empty
        #expect(!service.isValidAPIKeyFormat(""))
        
        // Invalid - only whitespace
        #expect(!service.isValidAPIKeyFormat("   "))
    }
    
    @Test("User API key override")
    @MainActor
    func testUserAPIKeyOverride() async throws {
        let service = APIConfigurationService()
        let testKey = "abcdef1234567890abcdef1234567890abcdef12"
        
        // Initially no user override
        #expect(!service.hasUserOverride)
        
        // Set user API key
        service.userApiKey = testKey
        #expect(service.hasUserOverride)
        #expect(service.currentAPIKey == testKey)
        
        // Clear user override
        service.clearUserOverride()
        #expect(!service.hasUserOverride)
        #expect(service.userApiKey.isEmpty)
    }
    
    @Test("Configuration status messages")
    @MainActor
    func testConfigurationStatus() async throws {
        let service = APIConfigurationService()
        
        // Initially should show embedded or no key status
        let initialStatus = service.configurationStatus
        #expect(initialStatus.contains("embedded") || initialStatus.contains("No API key"))
        
        // After setting user key
        service.userApiKey = "abcdef1234567890abcdef1234567890abcdef12"
        #expect(service.configurationStatus.contains("custom"))
    }
    
    @Test("Valid API key detection")
    @MainActor
    func testValidAPIKeyDetection() async throws {
        let service = APIConfigurationService()
        
        // Test with valid user key
        service.userApiKey = "abcdef1234567890abcdef1234567890abcdef12"
        #expect(service.hasValidAPIKey)
        
        // Test with empty user key (falls back to embedded)
        service.clearUserOverride()
        // hasValidAPIKey depends on GeneratedConfiguration which may or may not have embedded key
        // This is expected behavior
    }
}

// MARK: - DI Container Tests

struct DIContainerTests {
    
    @Test("DI Container provides API Configuration Service")
    @MainActor
    func testDIContainerProvidesAPIConfiguration() async throws {
        let container = DIContainer.shared
        
        #expect(container.apiConfigurationService != nil)
        #expect(container.apiConfigurationService is APIConfigurationService)
    }
    
    @Test("Remote data sources receive API configuration")
    @MainActor
    func testRemoteDataSourcesReceiveAPIConfiguration() async throws {
        let container = DIContainer.shared
        
        let legoSetDataSource = container.makeLegoSetRemoteDataSource()
        let legoThemeDataSource = container.makeLegoThemeRemoteDataSource()
        
        // Data sources should be created successfully
        #expect(legoSetDataSource != nil)
        #expect(legoThemeDataSource != nil)
        
        // They should be implementation types that accept API configuration
        #expect(legoSetDataSource is LegoSetRemoteDataSourceImpl)
        #expect(legoThemeDataSource is LegoThemeRemoteDataSourceImpl)
    }
    
    @Test("Repositories are properly constructed")
    @MainActor
    func testRepositoryConstruction() async throws {
        let container = DIContainer.shared
        
        let legoSetRepo = container.makeLegoSetRepository()
        let legoThemeRepo = container.makeLegoThemeRepository()
        
        #expect(legoSetRepo != nil)
        #expect(legoThemeRepo != nil)
        #expect(legoSetRepo is LegoSetRepositoryImpl)
        #expect(legoThemeRepo is LegoThemeRepositoryImpl)
    }
    
    @Test("ViewModels are properly constructed")
    @MainActor
    func testViewModelConstruction() async throws {
        let container = DIContainer.shared
        
        let setsListVM = container.makeSetsListViewModel()
        let categoriesVM = container.makeCategoriesViewModel()
        let searchVM = container.makeSearchViewModel()
        
        #expect(setsListVM != nil)
        #expect(categoriesVM != nil)
        #expect(searchVM != nil)
    }
}

// MARK: - Remote Data Source Tests

struct RemoteDataSourceTests {
    
    @Test("LegoSetRemoteDataSource handles missing API key")
    @MainActor
    func testLegoSetRemoteDataSourceMissingAPIKey() async throws {
        // Create service with no API key
        let apiConfig = APIConfigurationService()
        apiConfig.clearUserOverride() // Ensure no user key
        
        let dataSource = LegoSetRemoteDataSourceImpl(apiConfiguration: apiConfig)
        
        // Calls should throw API key missing error when no valid key
        if !apiConfig.hasValidAPIKey {
            await #expect(throws: BrixieError.apiKeyMissing) {
                try await dataSource.fetchSets(page: 1, pageSize: 20)
            }
            
            await #expect(throws: BrixieError.apiKeyMissing) {
                try await dataSource.searchSets(query: "test", page: 1, pageSize: 20)
            }
            
            await #expect(throws: BrixieError.apiKeyMissing) {
                try await dataSource.getSetDetails(setNum: "10001-1")
            }
        }
    }
    
    @Test("LegoThemeRemoteDataSource handles missing API key")
    @MainActor
    func testLegoThemeRemoteDataSourceMissingAPIKey() async throws {
        // Create service with no API key
        let apiConfig = APIConfigurationService()
        apiConfig.clearUserOverride() // Ensure no user key
        
        let dataSource = LegoThemeRemoteDataSourceImpl(apiConfiguration: apiConfig)
        
        // Calls should throw API key missing error when no valid key
        if !apiConfig.hasValidAPIKey {
            await #expect(throws: BrixieError.apiKeyMissing) {
                try await dataSource.fetchThemes(page: 1, pageSize: 20)
            }
            
            await #expect(throws: BrixieError.apiKeyMissing) {
                try await dataSource.searchThemes(query: "test", page: 1, pageSize: 20)
            }
            
            await #expect(throws: BrixieError.apiKeyMissing) {
                try await dataSource.getThemeDetails(id: 1)
            }
        }
    }
>>>>>>> 0f9331eb
}<|MERGE_RESOLUTION|>--- conflicted
+++ resolved
@@ -8,10 +8,7 @@
 import Testing
 import Foundation
 import SwiftData
-<<<<<<< HEAD
-=======
-
->>>>>>> 0f9331eb
+ 
 @testable import Brixie
 
 // MARK: - Mock Data Sources
@@ -472,9 +469,7 @@
     @Test func example() async throws {
         // Write your test here and use APIs like `#expect(...)` to check expected conditions.
     }
-<<<<<<< HEAD
-=======
-    
+   
     @Test func errorReporter_mapsURLErrorToNetworkError() async throws {
         let errorReporter = ErrorReporter.shared
         let urlError = URLError(.notConnectedToInternet)
@@ -1366,5 +1361,4 @@
             }
         }
     }
->>>>>>> 0f9331eb
 }