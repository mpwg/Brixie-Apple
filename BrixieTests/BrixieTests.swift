--- conflicted
+++ resolved
@@ -7,11 +7,8 @@
 
 import Testing
 import Foundation
-<<<<<<< HEAD
-=======
 import SwiftData
 
->>>>>>> 285b68b0
 @testable import Brixie
 
 struct BrixieTests {
@@ -493,7 +490,55 @@
     }
 }
 
-<<<<<<< HEAD
+// Mock implementations for testing
+@MainActor
+final class MockLegoSetRepository: LegoSetRepository {
+    func fetchSets(page: Int, pageSize: Int) async throws -> [LegoSet] {
+        return [] // Return empty for tests
+    }
+    
+    func searchSets(query: String, page: Int, pageSize: Int) async throws -> [LegoSet] {
+        return [] // Return empty for tests
+    }
+    
+    func getSetDetails(setNum: String) async throws -> LegoSet? {
+        return nil
+    }
+    
+    func getCachedSets() async -> [LegoSet] {
+        return []
+    }
+    
+    func markAsFavorite(_ set: LegoSet) async throws {
+        // No-op for tests
+    }
+    
+    func removeFromFavorites(_ set: LegoSet) async throws {
+        // No-op for tests
+    }
+    
+    func getFavoriteSets() async -> [LegoSet] {
+        return []
+    }
+}
+
+@MainActor
+final class MockLegoThemeRepository: LegoThemeRepository {
+    func fetchThemes(page: Int, pageSize: Int) async throws -> [LegoTheme] {
+        return []
+    }
+    
+    func searchThemes(query: String, page: Int, pageSize: Int) async throws -> [LegoTheme] {
+        return []
+    }
+    
+    func getThemeDetails(id: Int) async throws -> LegoTheme? {
+        return nil
+    }
+    
+    func getCachedThemes() async -> [LegoTheme] {
+        return []
+    }
 }
 
 // MARK: - Pagination Hardening Tests
@@ -638,17 +683,6 @@
     
     func searchSets(query: String, page: Int, pageSize: Int) async throws -> [LegoSet] {
         return []
-=======
-// Mock implementations for testing
-@MainActor
-final class MockLegoSetRepository: LegoSetRepository {
-    func fetchSets(page: Int, pageSize: Int) async throws -> [LegoSet] {
-        return [] // Return empty for tests
-    }
-    
-    func searchSets(query: String, page: Int, pageSize: Int) async throws -> [LegoSet] {
-        return [] // Return empty for tests
->>>>>>> 285b68b0
     }
     
     func getSetDetails(setNum: String) async throws -> LegoSet? {
@@ -659,19 +693,9 @@
         return []
     }
     
-<<<<<<< HEAD
     func markAsFavorite(_ set: LegoSet) async throws {}
     
     func removeFromFavorites(_ set: LegoSet) async throws {}
-=======
-    func markAsFavorite(_ set: LegoSet) async throws {
-        // No-op for tests
-    }
-    
-    func removeFromFavorites(_ set: LegoSet) async throws {
-        // No-op for tests
-    }
->>>>>>> 285b68b0
     
     func getFavoriteSets() async -> [LegoSet] {
         return []
@@ -679,26 +703,8 @@
 }
 
 @MainActor
-<<<<<<< HEAD
 final class MockSlowLegoSetRepository: MockLegoSetRepository {
     init() {
         super.init(delay: 0.2) // Slower delay for cancellation testing
-=======
-final class MockLegoThemeRepository: LegoThemeRepository {
-    func fetchThemes(page: Int, pageSize: Int) async throws -> [LegoTheme] {
-        return []
-    }
-    
-    func searchThemes(query: String, page: Int, pageSize: Int) async throws -> [LegoTheme] {
-        return []
-    }
-    
-    func getThemeDetails(id: Int) async throws -> LegoTheme? {
-        return nil
-    }
-    
-    func getCachedThemes() async -> [LegoTheme] {
-        return []
->>>>>>> 285b68b0
     }
 }